--- conflicted
+++ resolved
@@ -4,12 +4,8 @@
 import requests
 import pytest
 import timeout_decorator
-<<<<<<< HEAD
-import socket
-=======
 import subprocess
 import os
->>>>>>> d2ee335a
 
 ssh_client = ssh.Ssh("qa-peer", "root", "root")
 
@@ -326,24 +322,6 @@
     setup_module(None)
 
 
-<<<<<<< HEAD
-def test_network_changed_for_meshnet():
-    sh.nordvpn.meshnet.peer.refresh()
-
-    assert "icmp_seq=" in sh.ping("-c", "1", "qa-peer")
-
-    links = socket.if_nameindex()
-    logging.log(links)
-    default_gateway = network.stop()
-    network.start(default_gateway)
-    
-    # wait for internet
-    network.is_available(10)
-
-    assert links == socket.if_nameindex()
-
-    assert "icmp_seq=" in sh.ping("-c", "1", "qa-peer")
-=======
 def test_invite_send_repeated():
 
     with lib.Defer(lambda: sh.nordvpn.meshnet.invite.revoke("test@test.com")):
@@ -485,5 +463,4 @@
     with pytest.raises(sh.ErrorReturnCode_1) as ex:
         sh.nordvpn.meshnet.invite.accept("\u2222@test.com")
 
-    assert "No invitation from '\u2222@test.com' was found." in str(ex.value)
->>>>>>> d2ee335a
+    assert "No invitation from '\u2222@test.com' was found." in str(ex.value)
--- conflicted
+++ resolved
@@ -511,10 +511,7 @@
         connect_time = time.monotonic()
 
         time.sleep(15)
-<<<<<<< HEAD
-=======
         sh.ping("-c", "1", "-w", "1", "1.1.1.1")
->>>>>>> 46af017d
 
         status_time = time.monotonic()
 

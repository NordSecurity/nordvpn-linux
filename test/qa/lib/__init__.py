import os
import re
import time
from collections.abc import Callable
from enum import Enum

import sh

FILE_HASH_UTILITY = "sha256sum"

API_EXTERNAL_IP = "https://api.nordvpn.com/v1/helpers/ips/insights"

# Used for test parametrization, when the tested functionality does not work with obfuscated.
STANDARD_TECHNOLOGIES = [
    # technology, protocol, obfuscation,
    ("openvpn", "udp", "off"),
    ("openvpn", "tcp", "off"),
    ("nordlynx", "", ""),
]

# Used for test parametrization, when the same test has to be run for obfuscated technologies.
OBFUSCATED_TECHNOLOGIES = [
    # technology, protocol, obfuscation,
    ("openvpn", "udp", "on"),
    ("openvpn", "tcp", "on"),
]

# Used for test parametrization, when the tested functionality does not work with obfuscated.
OVPN_STANDARD_TECHNOLOGIES = [
    # technology, protocol, obfuscation,
    ("openvpn", "udp", "off"),
    ("openvpn", "tcp", "off"),
]

# Used for test parametrization, when the same test has to be run for all technologies.
TECHNOLOGIES = OBFUSCATED_TECHNOLOGIES + STANDARD_TECHNOLOGIES

TECHNOLOGIES_BASIC1 = [
    ("nordlynx", "", ""),
]
TECHNOLOGIES_BASIC2 = [
    ("openvpn", "udp", "off"),
]

# no obfuscated servers with ipv6 2021/05/24
TECHNOLOGIES_WITH_IPV6 = STANDARD_TECHNOLOGIES[:-1]

# Used for test parametrization, when the same test has to be run for different threat protection lite settings.
THREAT_PROTECTION_LITE = [
    "on",
    "off",
]

IPV6 = [
    "on",
    "off",
]

# Used for test parametrization, when the same test has to be run for obfuscated technologies.
STANDARD_GROUPS = [
    "Africa_The_Middle_East_And_India",
    "Asia_Pacific",
    "The_Americas",
    "Europe",
]

# Used for test parametrization, when the tested functionality does not work with obfuscated.
ADDITIONAL_GROUPS = [
    "Double_VPN",
    "Onion_Over_VPN",
    "Standard_VPN_Servers",
    "P2P",
]

# Used for test parametrization, when the tested functionality only works with non-obfuscated OPENVPN.
# TODO: removed "Dedicated_IP" - get it back when possible
OVPN_GROUPS = [
]

# Used for test parametrization, when the tested functionality only works with obfuscated OPENVPN.
OVPN_OBFUSCATED_GROUPS = [
    "Obfuscated_Servers"
]

# Used for test parametrization, when the same test has to be run for different groups.
GROUPS = STANDARD_GROUPS + ADDITIONAL_GROUPS

# Used for test parametrization, when the same test has to be run for different countries.
COUNTRIES = [
    "Germany",
    "Netherlands",
    "United_States",
    "France",
]

# Used for test parametrization, when the same test has to be run for different countries.
COUNTRY_CODES = [
    "de",
    "nl",
    "us",
    "fr",
]

# Used for test parametrization, when the same test has to be run for different cities.
CITIES = [
    "Frankfurt",
    "Amsterdam",
    "New_York",
    "Paris",
]

# Used for testing, when specific server is offine.
#
# curl api.nordvpn.com/v1/servers\?limit=6000 -L | jq '[.[] | select((.ips | length) > 1)] | map(.hostname |= rtrimstr(".nordvpn.com")) | map(.hostname)'
IPV6_SERVERS = [
    "us9591", "us9592"
]


class Protocol(Enum):
    UDP = "UDP"
    TCP = "TCP"
    ALL = "UDP|TCP"

    def __str__(self):
        return self.value


class Port:
    def __init__(self, value: str, protocol: Protocol):
        self.value = value
        self.protocol = protocol


PROTOCOLS = [
    Protocol.UDP,
    Protocol.TCP,
]

# Used for test parametrization, when the same test has to be run for different subnets.
SUBNETS = [
    "192.168.1.1/32",
]

# Used for test parametrization, when the same test has to be run for different ports.
PORTS = [
    Port("22", Protocol.UDP),
    Port("22", Protocol.TCP),
    Port("22", Protocol.ALL),
]

# Used for test parametrization, when the same test has to be run for different ports.
PORTS_RANGE = [
    Port("3000:3100", Protocol.UDP),
    Port("3000:3100", Protocol.TCP),
    Port("3000:3100", Protocol.ALL),
]

# Used for integration test coverage
os.environ["GOCOVERDIR"] = os.environ["WORKDIR"] + "/" + os.environ["COVERDIR"]


# Implements context manager a.k.a. with block and executes command on exit if exception was thrown.
class ErrorDefer:
    def __init__(self, command: sh.Command | Callable):
        self.command = command

    def __enter__(self):
        pass

    def __exit__(self, exc_type, exc_value, traceback):
        if exc_type and exc_value and traceback:
            print(self.command())


# Implements context manager a.k.a. with block and executes command on exit.
class Defer:
    def __init__(self, command: sh.Command | Callable):
        self.command = command

    def __enter__(self):
        pass

    def __exit__(self, exc_type, exc_value, traceback):
        print(self.command())


def set_technology_and_protocol(tech, proto, obfuscation):
    """
    Allows setting technology, protocol and obfuscation regardless of whether it is already set or not.

    Tests do not break on reordering when using this.
    """
    if tech:
        try:
            print(sh.nordvpn.set.technology(tech))
        except sh.ErrorReturnCode_1 as ex:
            print("WARNING:", ex)

    if proto:
        try:
            print(sh.nordvpn.set.protocol(proto))
        except sh.ErrorReturnCode_1 as ex:
            print("WARNING:", ex)

    if obfuscation:
        try:
            print(sh.nordvpn.set.obfuscate(obfuscation))
        except sh.ErrorReturnCode_1 as ex:
            print("WARNING:", ex)


# Allows setting threat protection lite regardless of whether it is already set or not.
#
# Tests do not break on reordering when using this.
def set_threat_protection_lite(dns):
    try:
        print(sh.nordvpn.set.cybersec(dns))
    except sh.ErrorReturnCode_1 as ex:
        print("WARNING:", ex)


def set_dns(dns):
    try:
        print(sh.nordvpn.set.dns(dns))
    except sh.ErrorReturnCode_1 as ex:
        print("WARNING:", ex)


def set_ipv6(ipv6):
    try:
        print(sh.nordvpn.set.ipv6(ipv6))
    except sh.ErrorReturnCode_1 as ex:
        print("WARNING:", ex)


def set_firewall(firewall):
    try:
        print(sh.nordvpn.set.firewall(firewall))
    except sh.ErrorReturnCode_1 as ex:
        print("WARNING:", ex)


def set_routing(routing):
    try:
        print(sh.nordvpn.set.routing(routing))
    except sh.ErrorReturnCode_1 as ex:
        print("WARNING:", ex)


def set_killswitch(killswitch):
    try:
        print(sh.nordvpn.set.killswitch(killswitch))
    except sh.ErrorReturnCode_1 as ex:
        print("WARNING:", ex)


def set_notify(dns):
    try:
        print(sh.nordvpn.set.notify(dns))
    except sh.ErrorReturnCode_1 as ex:
        print("WARNING:", ex)


def flush_allowlist():
    try:
        print(sh.nordvpn.allowlist.remove.all())
    except sh.ErrorReturnCode_1 as ex:
        print("WARNING:", ex)


# returns True when successfully connected
def is_connect_successful(output: str, name: str = "", hostname: str = ""):
    if not name and not hostname:
        pattern = r'Connecting to (.*?) \((.*?)\)'
        match = re.match(pattern, str(output))

        if match:
            name = match.group(1)
            hostname = match.group(2)

    # TODO: Under snap, above regex does not work but it is not clear why,
    # so, need to simplify condition. Need to find out why regex is not working.
    if "snap" in sh.which("nordvpn"):
        return (
            "Connecting to" in output
            and "You are connected to" in output
        )
    return (
        f"Connecting to {name} ({hostname})" in output
        and f"You are connected to {name} ({hostname})" in output
        )


# returns True when failed to connect
def is_connect_unsuccessful(exception):
    return (
            "The specified server does not exist." in str(exception.value)
            or "The specified server is not available at the moment or does not support your connection settings."
            in str(exception.value)
            or "You cannot connect to a group and set the group option at the same time."
            in str(exception.value)
            or "Something went wrong. Please try again. If the problem persists, contact our customer support."
            in str(exception.value)
            or "The specified group does not exist."
            in str(exception.value)
    )


# returns True when successfully disconnected
def is_disconnect_successful(output):
    return "You are disconnected from NordVPN" in output


def poll(func, attempts: int = 3, sleep: float = 1.0):
    for _ in range(attempts):
        yield func()
        time.sleep(sleep)


def get_virtual_countries() -> list[str]:
    """Returns all virtual in the output of `nordvpn countries` command."""
    countries_output = sh.nordvpn.countries().stdout.decode("utf-8")

    # This pattern captures all substring starting with \x1b\[94m[ that are single words. It should capture all of the
    # virtual server names, as in the terminal output they are colored blue.
    pattern = r"\x1b\[94m\w+\x1b\[0m"
    matches = re.findall(pattern, countries_output)

    countries = []
    for match in matches:
        country = match.replace("\x1b[94m","").replace("\x1b[0m","")
        countries.append(country)

    return countries

<<<<<<< HEAD

class CommandExecutor:
    def __init__(self, ssh_client = None):
        self.ssh_client = ssh_client

    def __call__(self, command: str):
        """
        Executes `command` locally, if `ssh_client` parameter was not provided to constructor.

        Otherwise, `command` is executed on a remote SSH client.
        """

        if not isinstance(command, str):
            msg = f"Expected a string, got {type(command).__name__}"
            raise TypeError(msg)

        if self.ssh_client is None:
            return sh.Command(command.split()[0])(*command.split()[1:], tty_out=False)
        return self.ssh_client.exec_command(command)
=======
def technology_to_upper_camel_case(tech: str) -> str:
    match tech.upper():
        case "NORDLYNX":
            return "NordLynx"
        case "OPENVPN":
            return "OpenVPN"
        case "NORDWHISPER":
            return "NordWhisper"
>>>>>>> eae2429f
<|MERGE_RESOLUTION|>--- conflicted
+++ resolved
@@ -334,27 +334,6 @@
 
     return countries
 
-<<<<<<< HEAD
-
-class CommandExecutor:
-    def __init__(self, ssh_client = None):
-        self.ssh_client = ssh_client
-
-    def __call__(self, command: str):
-        """
-        Executes `command` locally, if `ssh_client` parameter was not provided to constructor.
-
-        Otherwise, `command` is executed on a remote SSH client.
-        """
-
-        if not isinstance(command, str):
-            msg = f"Expected a string, got {type(command).__name__}"
-            raise TypeError(msg)
-
-        if self.ssh_client is None:
-            return sh.Command(command.split()[0])(*command.split()[1:], tty_out=False)
-        return self.ssh_client.exec_command(command)
-=======
 def technology_to_upper_camel_case(tech: str) -> str:
     match tech.upper():
         case "NORDLYNX":
@@ -362,5 +341,4 @@
         case "OPENVPN":
             return "OpenVPN"
         case "NORDWHISPER":
-            return "NordWhisper"
->>>>>>> eae2429f
+            return "NordWhisper"
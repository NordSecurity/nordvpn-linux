"""Functions to make it easier to interact with nordvpnd."""

import glob
import os
import socket
import subprocess
import time

import sh

from . import logging, ssh
from lib.shell import sh_no_tty


class Env:
    DEV = "dev"
    PROD = "prod"


def _rewrite_log_path():
    project_root = os.environ["WORKDIR"].replace("/", "\\/")
    pattern = f"s/^LOGFILE=.*/LOGFILE={project_root}\\/dist\\/logs\\/daemon.log/"
    # this fn is executed only in docker (below line would not work under snap)
    sh.sudo.sed("-i", pattern, "/etc/init.d/nordvpn")


# returns True on SystemD distros
def is_init_systemd():
    return "systemd" in sh.ps("--no-headers", "-o", "comm", "1")


def is_under_snap():
    return "snap" in sh.which("nordvpn")


def is_connected() -> bool:
    """Returns True when connected to VPN server."""
    try:
        return "Connected" in sh.nordvpn.status()
    except sh.ErrorReturnCode:
        return False


def is_disconnected() -> bool:
    """Returns True when not connected to VPN."""
    try:
        print(sh_no_tty.nordvpn.status())
        return "Disconnected" in sh.nordvpn.status()
    except sh.ErrorReturnCode as ex:
        logging.log(data=f"is_disconnected: {ex}")
        return True


def is_killswitch_on():
    """Return True when Killswitch is activated."""
    try:
        return "Kill Switch: enabled" in sh.nordvpn.settings()
    except sh.ErrorReturnCode:
        return False


def install_peer(ssh_client: ssh.Ssh):
    """Installs nordvpn in peer."""
    project_root = os.environ["WORKDIR"]
    deb_path = glob.glob(f"{project_root}/dist/app/deb/*amd64.deb")[0]
    ssh_client.send_file(deb_path, "/tmp/nordvpn.deb")
    # TODO: Install required dependencies during qa-peer image build, then replace with 'dpkg -i /tmp/nordvpn.deb'
    ssh_client.exec_command("sudo apt-get update")
    ssh_client.exec_command("sudo apt install -y /tmp/nordvpn.deb")


def uninstall_peer(ssh_client: ssh.Ssh):
    """Uninstalls nordvpn in peer."""
    # TODO: Replace with 'dpkg --purge nordvpn'
    ssh_client.exec_command("sudo apt remove -y nordvpn")


def start():
    """Starts daemon and blocks until it is actually started."""
    if is_under_snap():
        # sh.sudo.snap("start", "nordvpn")
        os.popen("sudo snap start nordvpn").read()
    elif is_init_systemd():
        # sh.sudo.systemctl.start.nordvpnd()
        os.popen("sudo systemctl start nordvpn").read()
    else:
        # call to init.d returns before the daemon is actually started
        _rewrite_log_path()
        if is_running():
            print("Nordvpn is already running")
        try:
            print("Starting NordVPN service...")
            # Use the init.d script as recommended in the error message
            result = subprocess.run(
                ["sudo", "/etc/init.d/nordvpn", "start"], capture_output=True, text=True, check=False
            )

            if result.returncode != 0:
                print(f"Error starting NordVPN service: {result.stderr}")

            # Wait for the socket file to appear
            max_wait = 30  # seconds
            start_time = time.time()
            socket_path = "/run/nordvpn/nordvpnd.sock"

            while time.time() < (start_time + max_wait):
                if os.path.exists(socket_path):
                    break
                print(f"Waiting for socket file {socket_path}...")
                time.sleep(1)

            if not os.path.exists(socket_path):
                raise TimeoutError(f"Socket file {socket_path} not created within timeout") # noqa: EM102

            print("NordVPN service started successfully")

        except (subprocess.SubprocessError, FileNotFoundError, TimeoutError) as e:
            print(f"Exception while starting NordVPN service: {e}")
    while not is_running():
        time.sleep(1)


def start_peer(ssh_client: ssh.Ssh):
    """Starts daemon in peer and blocks until it is actually started."""
    ssh_client.exec_command("sudo /etc/init.d/nordvpn start")
    time.sleep(1)
    while not is_peer_running(ssh_client):
        time.sleep(1)


<<<<<<< HEAD
def stop():
    """Stops the daemon and blocks until it is actually stopped."""
    if is_under_snap():
        # sh.sudo.snap("stop", "nordvpn")
        os.popen("sudo snap stop nordvpn").read()
    elif is_init_systemd():
        # sh.sudo.systemctl.stop.nordvpnd()
        os.popen("sudo systemctl stop nordvpn").read()
    else:
        # call to init.d returns before the daemon is actually stopped
        try:
            sh.sudo("/etc/init.d/nordvpn", "stop")
        except (OSError, FileNotFoundError, TimeoutError):
            if is_running():
                print("Service still running, trying sudo pkill...")
                subprocess.run(["sudo", "pkill", "nordvpnd"], capture_output=True, check=False)
            time.sleep(3)
            if is_running():
                print("Service still running, trying sudo pkill -9 ...")
                subprocess.run(["sudo", "pkill", "-9", "nordvpnd"], capture_output=True, check=False)
            time.sleep(3)
            if is_running():
                raise (subprocess.SubprocessError, "Failed to stop nordvpn") # noqa: B904
        while is_running():
            time.sleep(1)
=======
def stop(timeout: int = 10):
    """
    Stops the daemon and waits until it is actually stopped.

    :param timeout: seconds to wait after stopping.

    :raises TimeoutError: If the daemon does not stop within the given timeout.
    """
    if is_running():
        if is_under_snap():
            os.popen("sudo snap stop nordvpn").read()
        elif is_init_systemd():
            os.popen("sudo systemctl stop nordvpn").read()
        else:
            # call to init.d returns before the daemon is actually stopped
            sh.sudo("/etc/init.d/nordvpn", "stop")

    start_time = time.time()
    while is_running():
        if time.time() - start_time > timeout:
            exc_msg = f"Operation timed out after {timeout} seconds. Daemon is not stopped!"
            raise TimeoutError(exc_msg)
        time.sleep(1)
>>>>>>> 563fd23e


def stop_peer(ssh_client: ssh.Ssh):
    """Stops the daemon in peer and blocks until it is actually stopped."""
    ssh_client.exec_command("sudo /etc/init.d/nordvpn stop")
    while is_peer_running(ssh_client):
        time.sleep(1)


# restarts the daemon and blocks until it is actually restarted
def restart():
    try:
        stop()
        if is_init_systemd():
            # The default limit is to allow 5 restarts in a 10sec period.
            # There are 100ms intervals between restarts.
            time.sleep(2)
        start()
    except sh.ErrorReturnCode as ex:
        print(f"Got next error: {ex}")


# retrieving links inside this function creates a race condition,
# therefore it is safer to provide them as arguments
def wait_for_reconnect(links: list[tuple[int, str]]):
    logging.log("waiting for reconnect")
    while True:
        got = socket.if_nameindex()
        if len(got) != len(links):  # old tunnel is gone
            continue
        if got != links:  # new tunnel appeared
            logging.log(got)
            if list(filter(lambda x: "nordvpn-wg" in x, got)):
                # not yet connected to actual VPN, this is just a test interface
                continue
            time.sleep(2)
            break


def wait_for_autoconnect():
    while not is_connected():
        time.sleep(1)


# returns True when daemon is running
def is_running():
    try:
        sh.nordvpn.status()
    except sh.ErrorReturnCode_1 as ex:
        # if user is not part of the nordvpn group assert
        assert "Permission needed" not in ex.stdout.decode()
        return False
    else:
        return True


# returns True when daemon is running in peer
def is_peer_running(ssh_client: ssh.Ssh) -> bool:
    try:
        ssh_client.exec_command("nordvpn status")
        return True
    except Exception:  # noqa: BLE001
        return False


def get_unavailable_groups():
    """Returns groups that are not available with current connection settings."""
    all_groups = [
        "Africa_The_Middle_East_And_India",
        "Asia_Pacific",
        "Dedicated_IP",
        "Double_VPN",
        "Europe",
        "Obfuscated_Servers",
        "Onion_Over_VPN",
        "P2P",
        "Standard_VPN_Servers",
        "The_Americas",
    ]

    current_groups = str(sh.nordvpn.groups(_tty_out=False)).strip().split()

    return set(all_groups) - set(current_groups)


def get_status_data() -> dict:
    lines = sh.nordvpn.status(_tty_out=False).strip().split("\n")
    colon_separated_pairs = (element.split(":") for element in lines)
    formatted_pairs = {(key.lower(), value.strip()) for key, value in colon_separated_pairs}
    return dict(formatted_pairs)


def get_env() -> str:
    """
    Detects and returns the active environment (DEV or PROD) based on the NordVPN version output.

    :return: the active environment (DEV or PROD)
    """
    result = sh.nordvpn("--version")
    if Env.DEV in result:
        return Env.DEV
    return Env.PROD

def enable_rc_local_config_usage():
    """
    Modifies the nordvpn service file to enable usage of local remote config.

    This function is typically used to force the application to use locally cached remote config files.
    """
    service_path = "/etc/init.d/nordvpn"

    # Print original service file for reference
    print(f"Service original:\n {sh.cat(service_path)}")

    # Insert environment variable into systemd service file
    sh.sudo("sed", "-i", r"1a export RC_USE_LOCAL_CONFIG=1", service_path)

    sh.sudo.systemctl("daemon-reload", _ok_code=(0, 1))

    # Print service file after modification
    print(f"Service after:\n {sh.cat(service_path)}")

def disable_rc_local_config_usage():
    """
    Restores the original nordvpn service file by removing the forced local config env variable.

    This function is typically used to clean up the service file after testing,
    ensuring that the local remote config behavior is disabled.
    """
    service_path = "/etc/init.d/nordvpn"
    # Cleanup: remove the injected environment variable line
    sh.sudo("sed", "-i", r"/^export RC_USE_LOCAL_CONFIG=1$/d", service_path)

    sh.sudo.systemctl("daemon-reload", _ok_code=(0, 1))

    # Print restored service file for verification
    print(f"Service restored:\n {sh.cat(service_path)}")<|MERGE_RESOLUTION|>--- conflicted
+++ resolved
@@ -1,9 +1,7 @@
 """Functions to make it easier to interact with nordvpnd."""
-
 import glob
 import os
 import socket
-import subprocess
 import time
 
 import sh
@@ -15,7 +13,6 @@
 class Env:
     DEV = "dev"
     PROD = "prod"
-
 
 def _rewrite_log_path():
     project_root = os.environ["WORKDIR"].replace("/", "\\/")
@@ -62,60 +59,31 @@
 def install_peer(ssh_client: ssh.Ssh):
     """Installs nordvpn in peer."""
     project_root = os.environ["WORKDIR"]
-    deb_path = glob.glob(f"{project_root}/dist/app/deb/*amd64.deb")[0]
-    ssh_client.send_file(deb_path, "/tmp/nordvpn.deb")
+    deb_path = glob.glob(f'{project_root}/dist/app/deb/*amd64.deb')[0]
+    ssh_client.send_file(deb_path, '/tmp/nordvpn.deb')
     # TODO: Install required dependencies during qa-peer image build, then replace with 'dpkg -i /tmp/nordvpn.deb'
-    ssh_client.exec_command("sudo apt-get update")
-    ssh_client.exec_command("sudo apt install -y /tmp/nordvpn.deb")
+    ssh_client.exec_command('sudo apt-get update')
+    ssh_client.exec_command('sudo apt install -y /tmp/nordvpn.deb')
 
 
 def uninstall_peer(ssh_client: ssh.Ssh):
     """Uninstalls nordvpn in peer."""
     # TODO: Replace with 'dpkg --purge nordvpn'
-    ssh_client.exec_command("sudo apt remove -y nordvpn")
+    ssh_client.exec_command('sudo apt remove -y nordvpn')
 
 
 def start():
     """Starts daemon and blocks until it is actually started."""
     if is_under_snap():
-        # sh.sudo.snap("start", "nordvpn")
+        #sh.sudo.snap("start", "nordvpn")
         os.popen("sudo snap start nordvpn").read()
     elif is_init_systemd():
-        # sh.sudo.systemctl.start.nordvpnd()
+        #sh.sudo.systemctl.start.nordvpnd()
         os.popen("sudo systemctl start nordvpn").read()
     else:
         # call to init.d returns before the daemon is actually started
         _rewrite_log_path()
-        if is_running():
-            print("Nordvpn is already running")
-        try:
-            print("Starting NordVPN service...")
-            # Use the init.d script as recommended in the error message
-            result = subprocess.run(
-                ["sudo", "/etc/init.d/nordvpn", "start"], capture_output=True, text=True, check=False
-            )
-
-            if result.returncode != 0:
-                print(f"Error starting NordVPN service: {result.stderr}")
-
-            # Wait for the socket file to appear
-            max_wait = 30  # seconds
-            start_time = time.time()
-            socket_path = "/run/nordvpn/nordvpnd.sock"
-
-            while time.time() < (start_time + max_wait):
-                if os.path.exists(socket_path):
-                    break
-                print(f"Waiting for socket file {socket_path}...")
-                time.sleep(1)
-
-            if not os.path.exists(socket_path):
-                raise TimeoutError(f"Socket file {socket_path} not created within timeout") # noqa: EM102
-
-            print("NordVPN service started successfully")
-
-        except (subprocess.SubprocessError, FileNotFoundError, TimeoutError) as e:
-            print(f"Exception while starting NordVPN service: {e}")
+        sh.sudo("/etc/init.d/nordvpn", "start")
     while not is_running():
         time.sleep(1)
 
@@ -128,33 +96,6 @@
         time.sleep(1)
 
 
-<<<<<<< HEAD
-def stop():
-    """Stops the daemon and blocks until it is actually stopped."""
-    if is_under_snap():
-        # sh.sudo.snap("stop", "nordvpn")
-        os.popen("sudo snap stop nordvpn").read()
-    elif is_init_systemd():
-        # sh.sudo.systemctl.stop.nordvpnd()
-        os.popen("sudo systemctl stop nordvpn").read()
-    else:
-        # call to init.d returns before the daemon is actually stopped
-        try:
-            sh.sudo("/etc/init.d/nordvpn", "stop")
-        except (OSError, FileNotFoundError, TimeoutError):
-            if is_running():
-                print("Service still running, trying sudo pkill...")
-                subprocess.run(["sudo", "pkill", "nordvpnd"], capture_output=True, check=False)
-            time.sleep(3)
-            if is_running():
-                print("Service still running, trying sudo pkill -9 ...")
-                subprocess.run(["sudo", "pkill", "-9", "nordvpnd"], capture_output=True, check=False)
-            time.sleep(3)
-            if is_running():
-                raise (subprocess.SubprocessError, "Failed to stop nordvpn") # noqa: B904
-        while is_running():
-            time.sleep(1)
-=======
 def stop(timeout: int = 10):
     """
     Stops the daemon and waits until it is actually stopped.
@@ -178,7 +119,6 @@
             exc_msg = f"Operation timed out after {timeout} seconds. Daemon is not stopped!"
             raise TimeoutError(exc_msg)
         time.sleep(1)
->>>>>>> 563fd23e
 
 
 def stop_peer(ssh_client: ssh.Ssh):
@@ -190,15 +130,12 @@
 
 # restarts the daemon and blocks until it is actually restarted
 def restart():
-    try:
-        stop()
-        if is_init_systemd():
-            # The default limit is to allow 5 restarts in a 10sec period.
-            # There are 100ms intervals between restarts.
-            time.sleep(2)
-        start()
-    except sh.ErrorReturnCode as ex:
-        print(f"Got next error: {ex}")
+    stop()
+    if is_init_systemd():
+        # The default limit is to allow 5 restarts in a 10sec period.
+        # There are 100ms intervals between restarts.
+        time.sleep(2)
+    start()
 
 
 # retrieving links inside this function creates a race condition,
@@ -246,18 +183,16 @@
 
 def get_unavailable_groups():
     """Returns groups that are not available with current connection settings."""
-    all_groups = [
-        "Africa_The_Middle_East_And_India",
-        "Asia_Pacific",
-        "Dedicated_IP",
-        "Double_VPN",
-        "Europe",
-        "Obfuscated_Servers",
-        "Onion_Over_VPN",
-        "P2P",
-        "Standard_VPN_Servers",
-        "The_Americas",
-    ]
+    all_groups = ['Africa_The_Middle_East_And_India',
+                  'Asia_Pacific',
+                  'Dedicated_IP',
+                  'Double_VPN',
+                  'Europe',
+                  'Obfuscated_Servers',
+                  'Onion_Over_VPN',
+                  'P2P',
+                  'Standard_VPN_Servers',
+                  'The_Americas']
 
     current_groups = str(sh.nordvpn.groups(_tty_out=False)).strip().split()
 
@@ -265,13 +200,12 @@
 
 
 def get_status_data() -> dict:
-    lines = sh.nordvpn.status(_tty_out=False).strip().split("\n")
-    colon_separated_pairs = (element.split(":") for element in lines)
+    lines = sh.nordvpn.status(_tty_out=False).strip().split('\n')
+    colon_separated_pairs = (element.split(':') for element in lines)
     formatted_pairs = {(key.lower(), value.strip()) for key, value in colon_separated_pairs}
     return dict(formatted_pairs)
 
-
-def get_env() -> str:
+def get_env() ->str:
     """
     Detects and returns the active environment (DEV or PROD) based on the NordVPN version output.
 

"""Functions to make it easier to interact with nordvpnd."""

import glob
import os
import socket
import subprocess
import time

import sh

from . import logging, ssh
from lib.shell import sh_no_tty


class Env:
    DEV = "dev"
    PROD = "prod"

def _rewrite_log_path():
    project_root = os.environ["WORKDIR"].replace("/", "\\/")
    pattern = f"s/^LOGFILE=.*/LOGFILE={project_root}\\/dist\\/logs\\/daemon.log/"
    # this fn is executed only in docker (below line would not work under snap)
    sh.sudo.sed("-i", pattern, "/etc/init.d/nordvpn")


# returns True on SystemD distros
def is_init_systemd():
    return "systemd" in sh.ps("--no-headers", "-o", "comm", "1")


def is_under_snap():
    return "snap" in sh.which("nordvpn")


def is_connected() -> bool:
    """Returns True when connected to VPN server."""
    try:
        return "Connected" in sh.nordvpn.status()
    except sh.ErrorReturnCode:
        return False


def is_disconnected() -> bool:
    """Returns True when not connected to VPN."""
    try:
        print(sh_no_tty.nordvpn.status())
        return "Disconnected" in sh.nordvpn.status()
    except sh.ErrorReturnCode as ex:
        logging.log(data=f"is_disconnected: {ex}")
        return True


def is_killswitch_on():
    """Return True when Killswitch is activated."""
    try:
        return "Kill Switch: enabled" in sh.nordvpn.settings()
    except sh.ErrorReturnCode:
        return False


def install_peer(ssh_client: ssh.Ssh):
    """Installs nordvpn in peer."""
    project_root = os.environ["WORKDIR"]
    deb_path = glob.glob(f"{project_root}/dist/app/deb/*amd64.deb")[0]
    ssh_client.send_file(deb_path, "/tmp/nordvpn.deb")
    # TODO: Install required dependencies during qa-peer image build, then replace with 'dpkg -i /tmp/nordvpn.deb'
    ssh_client.exec_command("sudo apt-get update")
    ssh_client.exec_command("sudo apt install -y /tmp/nordvpn.deb")


def uninstall_peer(ssh_client: ssh.Ssh):
    """Uninstalls nordvpn in peer."""
    # TODO: Replace with 'dpkg --purge nordvpn'
    ssh_client.exec_command("sudo apt remove -y nordvpn")


def start():
    """Starts daemon and blocks until it is actually started."""
    if is_under_snap():
        # sh.sudo.snap("start", "nordvpn")
        os.popen("sudo snap start nordvpn").read()
    elif is_init_systemd():
        # sh.sudo.systemctl.start.nordvpnd()
        os.popen("sudo systemctl start nordvpn").read()
    else:
        # call to init.d returns before the daemon is actually started
        _rewrite_log_path()
        if is_running():
            print("Nordvpn is already running")
            return True
        try:
            print("Starting NordVPN service...")
            # Use the init.d script as recommended in the error message
            result = subprocess.run(
                ["sudo", "/etc/init.d/nordvpn", "start"], capture_output=True, text=True, check=False
            )

            if result.returncode != 0:
                print(f"Error starting NordVPN service: {result.stderr}")
                return False

            # Wait for the socket file to appear
            max_wait = 30  # seconds
            start_time = time.time()
            socket_path = "/run/nordvpn/nordvpnd.sock"

            while not os.path.exists(socket_path) and (time.time() < start_time + max_wait):
                print(f"Waiting for socket file {socket_path}...")
                time.sleep(1)

            if not os.path.exists(socket_path):
                print(f"Socket file {socket_path} not created within timeout")
                return False

            print("NordVPN service started successfully")
            return True

        except Exception as e:
            print(f"Exception while starting NordVPN service: {e}")
            return False
    while not is_running():
        time.sleep(1)


def start_peer(ssh_client: ssh.Ssh):
    """Starts daemon in peer and blocks until it is actually started."""
    ssh_client.exec_command("sudo /etc/init.d/nordvpn start")
    time.sleep(1)
    while not is_peer_running(ssh_client):
        time.sleep(1)


def stop():
    """Stops the daemon and blocks until it is actually stopped."""
    if is_under_snap():
        # sh.sudo.snap("stop", "nordvpn")
        os.popen("sudo snap stop nordvpn").read()
    elif is_init_systemd():
        # sh.sudo.systemctl.stop.nordvpnd()
        os.popen("sudo systemctl stop nordvpn").read()
    else:
        # call to init.d returns before the daemon is actually stopped
        try:
            sh.sudo("/etc/init.d/nordvpn", "stop")
        except Exception:
            if is_running():
                print("Service still running, trying sudo pkill...")
                subprocess.run(["sudo", "pkill", "nordvpnd"], capture_output=True, check=False)
            time.sleep(3)
            if is_running():
                print("Service still running, trying sudo pkill -9 ...")
                subprocess.run(["sudo", "pkill", "-9", "nordvpnd"], capture_output=True, check=False)
            time.sleep(3)
            if is_running():
                print("Failed to stop nordvpn")
        while is_running():
            time.sleep(1)


def stop_peer(ssh_client: ssh.Ssh):
    """Stops the daemon in peer and blocks until it is actually stopped."""
    ssh_client.exec_command("sudo /etc/init.d/nordvpn stop")
    while is_peer_running(ssh_client):
        time.sleep(1)


# restarts the daemon and blocks until it is actually restarted
def restart():
    try:
        stop()
        if is_init_systemd():
            # The default limit is to allow 5 restarts in a 10sec period.
            # There are 100ms intervals between restarts.
            time.sleep(2)
        start()
    except sh.ErrorReturnCode as ex:
        print(f"Got next error: {ex}")


# retrieving links inside this function creates a race condition,
# therefore it is safer to provide them as arguments
def wait_for_reconnect(links: list[tuple[int, str]]):
    logging.log("waiting for reconnect")
    while True:
        got = socket.if_nameindex()
        if len(got) != len(links):  # old tunnel is gone
            continue
        if got != links:  # new tunnel appeared
            logging.log(got)
            if list(filter(lambda x: "nordvpn-wg" in x, got)):
                # not yet connected to actual VPN, this is just a test interface
                continue
            time.sleep(2)
            break


def wait_for_autoconnect():
    while not is_connected():
        time.sleep(1)


# returns True when daemon is running
def is_running():
    try:
<<<<<<< HEAD
        return subprocess.run(["pgrep", "nordvpnd"], capture_output=True, check=False).returncode == 0
    except Exception as ex:
        print(f"Got error: {ex}")
=======
        sh.nordvpn.status()
    except sh.ErrorReturnCode_1 as ex:
        # if user is not part of the nordvpn group assert
        assert "Permission needed" not in ex.stdout.decode()
>>>>>>> 2c277429
        return False


# returns True when daemon is running in peer
def is_peer_running(ssh_client: ssh.Ssh) -> bool:
    try:
        ssh_client.exec_command("nordvpn status")
        return True
    except Exception:  # noqa: BLE001
        return False


def get_unavailable_groups():
    """Returns groups that are not available with current connection settings."""
    all_groups = [
        "Africa_The_Middle_East_And_India",
        "Asia_Pacific",
        "Dedicated_IP",
        "Double_VPN",
        "Europe",
        "Obfuscated_Servers",
        "Onion_Over_VPN",
        "P2P",
        "Standard_VPN_Servers",
        "The_Americas",
    ]

    current_groups = str(sh.nordvpn.groups(_tty_out=False)).strip().split()

    return set(all_groups) - set(current_groups)


def get_status_data() -> dict:
    lines = sh.nordvpn.status(_tty_out=False).strip().split("\n")
    colon_separated_pairs = (element.split(":") for element in lines)
    formatted_pairs = {(key.lower(), value.strip()) for key, value in colon_separated_pairs}
    return dict(formatted_pairs)

def get_env() ->str:
    """
    Detects and returns the active environment (DEV or PROD) based on the NordVPN version output.

    :return: the active environment (DEV or PROD)
    """
    result = sh.nordvpn("--version")
    if Env.DEV in result:
        return Env.DEV
    return Env.PROD<|MERGE_RESOLUTION|>--- conflicted
+++ resolved
@@ -202,17 +202,13 @@
 # returns True when daemon is running
 def is_running():
     try:
-<<<<<<< HEAD
-        return subprocess.run(["pgrep", "nordvpnd"], capture_output=True, check=False).returncode == 0
-    except Exception as ex:
-        print(f"Got error: {ex}")
-=======
         sh.nordvpn.status()
     except sh.ErrorReturnCode_1 as ex:
         # if user is not part of the nordvpn group assert
         assert "Permission needed" not in ex.stdout.decode()
->>>>>>> 2c277429
-        return False
+        return False
+    else:
+        return True
 
 
 # returns True when daemon is running in peer

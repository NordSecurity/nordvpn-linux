[package]
name = "foss"
version = "0.1.0"
edition = "2021"
rust-version = "1.70.0"

[lib]
crate-type = ["staticlib"]

[dependencies]
norddrop = { git = "https://github.com/NordSecurity/libdrop", tag = "v5.4.0" }
<<<<<<< HEAD
telio = { git = "https://github.com/NordSecurity/libtelio", tag= "v4.0.9" }
=======
telio = { git = "https://github.com/NordSecurity/libtelio", tag= "v4.1.2" }
>>>>>>> 24a8af73
<|MERGE_RESOLUTION|>--- conflicted
+++ resolved
@@ -9,8 +9,4 @@
 
 [dependencies]
 norddrop = { git = "https://github.com/NordSecurity/libdrop", tag = "v5.4.0" }
-<<<<<<< HEAD
-telio = { git = "https://github.com/NordSecurity/libtelio", tag= "v4.0.9" }
-=======
-telio = { git = "https://github.com/NordSecurity/libtelio", tag= "v4.1.2" }
->>>>>>> 24a8af73
+telio = { git = "https://github.com/NordSecurity/libtelio", tag= "v4.1.2" }
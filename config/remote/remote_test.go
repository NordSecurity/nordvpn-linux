package remote

import (
	"context"
	"encoding/json"
	"fmt"
	"log"
	"net"
	"net/http"
	"os"
	"path/filepath"
	"sync"
	"testing"
	"time"

	"github.com/NordSecurity/nordvpn-linux/core"
	"github.com/NordSecurity/nordvpn-linux/daemon/response"
	"github.com/NordSecurity/nordvpn-linux/events"
	"github.com/NordSecurity/nordvpn-linux/events/subs"
	"github.com/NordSecurity/nordvpn-linux/request"
	"github.com/NordSecurity/nordvpn-linux/test/category"
	"github.com/stretchr/testify/assert"
)

const (
	httpPort              = "8005"
	httpPath              = "/config"
	httpHost              = "http://localhost"
	cdnUrl                = httpHost + ":" + httpPort
	localPath             = "./tmp/cfg"
	httpServerWaitTimeout = 2 * time.Second
	testFeatureNoRc       = "feature1"
	testFeatureWithRc     = "nordwhisper"
)

<<<<<<< HEAD
func cleanLocalPath(t *testing.T) {
	os.RemoveAll(localPath)
	t.Cleanup(func() { os.RemoveAll(localPath) })
=======
func waitForServer() error {
	deadline := time.Now().Add(httpServerWaitTimeout)
	addr := httpHost + ":" + httpPort
	for time.Now().Before(deadline) {
		conn, err := net.Dial("tcp", addr)
		if err == nil {
			conn.Close()
			return nil // Server is up
		}
		time.Sleep(10 * time.Millisecond)
	}
	return fmt.Errorf("server at %s did not become ready in time", addr)
}

// modTimeNanos is a helper function to get the nanosecond part of a file's modification time.
// To be used in conjunction with the assertEventuallyGreater function.
func modTimeNanos(fi os.FileInfo) func() int {
	return func() int { return fi.ModTime().Nanosecond() }
}

// assertEventuallyGreater checks that the new value eventually becomes greater than the old value within the timeout period.
func assertEventuallyGreater(t *testing.T, getNew, getOld func() int, timeout time.Duration) {
	deadline := time.Now().Add(timeout)
	for time.Now().Before(deadline) {
		if getNew() > getOld() {
			return // exit early if condition is already met
		}
		time.Sleep(10 * time.Millisecond)
	}
	assert.Greater(t, getNew(), getOld()) // Final assertion (will fail with message if not greater)
>>>>>>> c6928306
}

func TestFindMatchingRecord(t *testing.T) {
	category.Set(t, category.Unit)

	// ss []ParamValue, ver string
	input1 := []ParamValue{
		{
			Value:      "val1",
			AppVersion: ">=3.3.3",
			Weight:     10,
			Rollout:    10,
		},
		{
			Value:      "val2",
			AppVersion: ">=3.3.3",
			Weight:     20,
			Rollout:    10,
		},
		{
			Value:      "val3",
			AppVersion: ">=3.3.3",
			Weight:     10,
			Rollout:    10,
		},
	}
	input2 := []ParamValue{
		{
			Value:      "val1",
			AppVersion: "3.3.3",
			Weight:     10,
			Rollout:    10,
		},
		{
			Value:      "val2",
			AppVersion: "3.3.3",
			Weight:     10,
			Rollout:    10,
		},
		{
			Value:      "val3",
			AppVersion: "3.3.3",
			Weight:     10,
			Rollout:    10,
		},
	}
	input3 := []ParamValue{}
	tests := []struct {
		name         string
		input        []ParamValue
		myAppVer     string
		myAppRollout int
		matchValue   string
	}{
		{
			name:         "match1",
			input:        input1,
			myAppVer:     "3.3.3",
			myAppRollout: 30,
			matchValue:   "val2",
		},
		{
			name:         "match1 - no match by lesser version",
			input:        input1,
			myAppVer:     "1.1.1",
			myAppRollout: 30,
			matchValue:   "",
		},
		{
			name:         "match1 - no rollout / no match",
			input:        input1,
			myAppVer:     "3.3.3",
			myAppRollout: 3,
			matchValue:   "",
		},
		{
			name:         "match2 - match by greater version",
			input:        input1,
			myAppVer:     "3.3.4",
			myAppRollout: 30,
			matchValue:   "val2",
		},
		{
			name:         "match3 - equal weights, first match used",
			input:        input2,
			myAppVer:     "3.3.3",
			myAppRollout: 30,
			matchValue:   "val1",
		},
		{
			name:         "match4 - empty list, no matches",
			input:        input3,
			myAppVer:     "3.3.3",
			myAppRollout: 30,
			matchValue:   "",
		},
	}

	for _, test := range tests {
		t.Run(test.name, func(t *testing.T) {
			match := findMatchingRecord(test.input, test.myAppVer, test.myAppRollout)
			if test.matchValue != "" {
				assert.NotNil(t, match)
				assert.Equal(t, test.matchValue, match.Value)
			} else {
				assert.Nil(t, match)
			}
		})
	}
}

func TestFeatureOnOff(t *testing.T) {
	category.Set(t, category.Unit)

	stop := setupMockCdnWebServer(false)
	defer stop()

	cdn, cancel := setupMockCdnClient()
	defer cancel()

	tests := []struct {
		name    string
		ver     string
		env     string
		feature string
		on      bool
	}{
		{
			name:    "feature1 no rc - off by default",
			ver:     "",
			env:     "dev",
			feature: testFeatureNoRc,
			on:      false,
		},
		{
			name:    "feature2 1",
			ver:     "1.1.1",
			env:     "dev",
			feature: testFeatureWithRc,
			on:      false,
		},
		{
			name:    "feature2 2",
			ver:     "4.1.1",
			env:     "dev",
			feature: testFeatureWithRc,
			on:      true,
		},
	}

	for _, test := range tests {
		t.Run(test.name, func(t *testing.T) {
			rc := newTestRemoteConfig(test.ver, test.env, cdn)
			err := rc.LoadConfig()
			assert.NoError(t, err)
			on := rc.IsFeatureEnabled(test.feature)
			assert.Equal(t, test.on, on)
		})
	}
}

func TestMultiAccess(t *testing.T) {
	category.Set(t, category.Unit)

	stop := setupMockCdnWebServer(false)
	defer stop()

	cdn, cancel := setupMockCdnClient()
	defer cancel()

	rc := newTestRemoteConfig("3.20.1", "dev", cdn)

	cnt := 10
	wg := sync.WaitGroup{}
	wg.Add(cnt)

	for i := 0; i < cnt; i++ {
		go func() {
			err := rc.LoadConfig()
			assert.NoError(t, err)
			on := rc.IsFeatureEnabled(testFeatureWithRc)
			assert.True(t, on)
			wg.Done()
		}()
	}
	wg.Wait()
}

func TestGetTelioConfig(t *testing.T) {
	category.Set(t, category.Unit)

	stop := setupMockCdnWebServer(false)
	defer stop()

	cdn, cancel := setupMockCdnClient()
	defer cancel()

	tests := []struct {
		name        string
		ver         string
		env         string
		fromDisk    bool
		feature     string
		expectError bool
	}{
		{
			name:        "libtelio config from remote",
			ver:         "3.20.1",
			env:         "dev",
			fromDisk:    false,
			feature:     FeatureLibtelio.String(),
			expectError: false,
		},
		{
			name:        "libtelio config from remote - not available for given version",
			ver:         "3.1.1",
			env:         "dev",
			fromDisk:    false,
			feature:     FeatureLibtelio.String(),
			expectError: true,
		},
		{
			name:        "libtelio config from disk",
			ver:         "3.20.1",
			env:         "dev",
			fromDisk:    true,
			feature:     FeatureLibtelio.String(),
			expectError: false,
		},
	}

	for _, test := range tests {
		t.Run(test.name, func(t *testing.T) {
			if test.fromDisk {
				err := os.Setenv(envUseLocalConfig, "test")
				assert.NoError(t, err)
			} else {
				err := os.Unsetenv(envUseLocalConfig)
				assert.NoError(t, err)
			}
			rc := newTestRemoteConfig(test.ver, test.env, cdn)
			err := rc.LoadConfig()
			assert.NoError(t, err)
			telioCfg, err := rc.GetTelioConfig()
			if test.expectError {
				assert.Error(t, err)
			} else {
				assert.NoError(t, err)
				assert.True(t, len(telioCfg) > 0)
			}
			os.Unsetenv(envUseLocalConfig) // cleanup
		})
	}
}

func TestGetUpdatedTelioConfig(t *testing.T) {
	category.Set(t, category.Unit)

	stopWebServer := setupMockCdnWebServer(false)

	cdn, cancel := setupMockCdnClient()
	defer cancel()

	libtelioMainConfigFile := filepath.Join(localPath, "libtelio.json")
	libtelioInc1ConfigFile := filepath.Join(localPath, "include/libtelio1.json")
	libtelioInc2ConfigFile := filepath.Join(localPath, "include/libtelio2.json")

	rc := newTestRemoteConfig("3.4.1", "dev", cdn)

	log.Println("~~~~ first attempt to load - should load whole config from web server")

	err := rc.LoadConfig()
	assert.NoError(t, err)

	info1, err := os.Stat(libtelioMainConfigFile)
	assert.NoError(t, err)
	assert.NotNil(t, info1)
	info1inc1, err := os.Stat(libtelioInc1ConfigFile)
	assert.NoError(t, err)
	assert.NotNil(t, info1inc1)
	info1inc2, err := os.Stat(libtelioInc2ConfigFile)
	assert.NoError(t, err)
	assert.NotNil(t, info1inc2)

	log.Println("~~~~ second attempt to load - should check hash is the same and should not load main config from web server")

	err = rc.LoadConfig()
	assert.NoError(t, err)

	info2, err := os.Stat(libtelioMainConfigFile)
	assert.NoError(t, err)
	assert.NotNil(t, info2)
	info2inc1, err := os.Stat(libtelioInc1ConfigFile)
	assert.NoError(t, err)
	assert.NotNil(t, info2inc1)
	info2inc2, err := os.Stat(libtelioInc2ConfigFile)
	assert.NoError(t, err)
	assert.NotNil(t, info2inc2)

	// files are not modified on disk - should be the same time
	assert.Equal(t, info1.ModTime().Nanosecond(), info2.ModTime().Nanosecond())
	assert.Equal(t, info1inc1.ModTime().Nanosecond(), info2inc1.ModTime().Nanosecond())
	assert.Equal(t, info1inc2.ModTime().Nanosecond(), info2inc2.ModTime().Nanosecond())

	stopWebServer()

	time.Sleep(time.Second)

	// have updated libtelio remote config
	stopWebServer = setupMockCdnWebServer(true)

	log.Println("~~~~ try to load again - libtelio config hash is not the same, should try to load whole libtelio config from web server")

	err = rc.LoadConfig()
	assert.NoError(t, err)

	info3, err := os.Stat(libtelioMainConfigFile)
	assert.NoError(t, err)
	assert.NotNil(t, info3)
	info3inc1, err := os.Stat(libtelioInc1ConfigFile)
	assert.NoError(t, err)
	assert.NotNil(t, info3inc1)
	info3inc2, err := os.Stat(libtelioInc2ConfigFile)
	assert.NoError(t, err)
	assert.NotNil(t, info3inc2)

	// files are modified on disk - should be greater time
	// sometimes I/O operations can get delayed, thus here we use active-waiting approach bounded by the timeout
	timeout := 2 * time.Second
	assertEventuallyGreater(t, modTimeNanos(info3), modTimeNanos(info1), timeout)
	assertEventuallyGreater(t, modTimeNanos(info3inc1), modTimeNanos(info1inc1), timeout)
	assertEventuallyGreater(t, modTimeNanos(info3inc2), modTimeNanos(info1inc2), timeout)

	stopWebServer()
	cleanLocalPath(t)
}

func newTestRemoteConfig(ver, env string, cdn core.RemoteStorage) *CdnRemoteConfig {
	rc := &CdnRemoteConfig{
		appVersion:     ver,
		appEnvironment: env,
		remotePath:     httpPath,
		localCachePath: localPath,
		cdn:            cdn,
		features:       make(FeatureMap),
	}
	rc.features.Add(FeatureMain.String())
	rc.features.Add(FeatureLibtelio.String())
	rc.features.Add(testFeatureNoRc)
	rc.features.Add(testFeatureWithRc)
	return rc
}

func setupMockCdnClient() (*core.CDNAPI, context.CancelFunc) {
	validator := response.NoopValidator{}

	userAgent := fmt.Sprintf("NordApp Linux %s %s", "3.33.3", "distro.KernelName")

	httpGlobalCtx, cancelFn := context.WithCancel(context.Background())
	httpCallsSubject := &subs.Subject[events.DataRequestAPI]{}

	// simple standard http client with dialer wrapped inside
	httpClientSimple := request.NewStdHTTP()
	httpClientSimple.Transport = request.NewHTTPReTransport(
		1, 1, "HTTP/1.1", func() http.RoundTripper {
			return request.NewPublishingRoundTripper(
				request.NewContextRoundTripper(request.NewStdTransport(), httpGlobalCtx),
				httpCallsSubject,
			)
		}, nil)

	return core.NewCDNAPI(
		userAgent,
		cdnUrl,
		httpClientSimple,
		validator,
	), cancelFn
}

func makeHashJson(data ...[]byte) []byte {
	bytesForHash := []byte{}
	for _, b := range data {
		bytesForHash = append(bytesForHash, b...)
	}
	jsn := jsonHash{Hash: hash(bytesForHash)}
	rz, _ := json.Marshal(jsn)
	return rz
}

// setupMockCdnWebServer sets up a mock CDN web server that serves predefined JSON configuration files.
// The CDN web server is here mocked by a local HTTP one. Also there's a call to waitForServer() to ensure the server is actually ready to handle incoming requests.
func setupMockCdnWebServer(updated bool) func() {
	httpPath := filepath.Join(httpPath, "dev")

	libtelioCfg := libtelioJsonConfFile
	libtelioInc1Cfg := libtelioJsonConfInc1File
	libtelioInc2Cfg := libtelioJsonConfInc2File
	if updated {
		libtelioCfg = libtelioUpdatedJsonConfFile
		libtelioInc1Cfg = libtelioUpdatedJsonConfInc1File
		libtelioInc2Cfg = libtelioUpdatedJsonConfInc2File
	}

	// in-memory file data
	files := map[string][]byte{
		filepath.Join(httpPath, "nordvpn.json"):                []byte(nordvpnJsonConfFile),
		filepath.Join(httpPath, "nordvpn-hash.json"):           makeHashJson([]byte(nordvpnJsonConfFile)),
		filepath.Join(httpPath, "nordwhisper.json"):            []byte(nordwhisperJsonConfFile),
		filepath.Join(httpPath, "nordwhisper-hash.json"):       makeHashJson([]byte(nordwhisperJsonConfFile)),
		filepath.Join(httpPath, "libtelio.json"):               []byte(libtelioCfg),
		filepath.Join(httpPath, "include/libtelio1.json"):      []byte(libtelioInc1Cfg),
		filepath.Join(httpPath, "include/libtelio2.json"):      []byte(libtelioInc2Cfg),
		filepath.Join(httpPath, "libtelio-hash.json"):          makeHashJson([]byte(libtelioCfg), []byte(libtelioInc1Cfg), []byte(libtelioInc2Cfg)),
		filepath.Join(httpPath, "include/libtelio1-hash.json"): makeHashJson([]byte(libtelioInc1Cfg)),
		filepath.Join(httpPath, "include/libtelio2-hash.json"): makeHashJson([]byte(libtelioInc2Cfg)),
	}

	log.Println("libtelio hash:", string(files[filepath.Join(httpPath, "libtelio-hash.json")]))
	log.Println("libtelio inc1 hash:", string(files[filepath.Join(httpPath, "include/libtelio1-hash.json")]))
	log.Println("libtelio inc2 hash:", string(files[filepath.Join(httpPath, "include/libtelio2-hash.json")]))

	mux := http.NewServeMux()
	mux.HandleFunc("/", func(w http.ResponseWriter, r *http.Request) {
		content, ok := files[r.URL.Path]
		if !ok {
			http.NotFound(w, r)
			return
		}
		w.Write(content)
	})

	srv := &http.Server{
		Addr:    fmt.Sprintf(":%s", httpPort),
		Handler: mux,
	}

	// start server in a goroutine
	go func() {
		if err := srv.ListenAndServe(); err != nil && err != http.ErrServerClosed {
			log.Fatalf("Server error: %v", err)
		}
	}()

	waitForServer()

	// return http server stop function
	return func() {
		ctx, cancel := context.WithTimeout(context.Background(), 10*time.Second)
		defer cancel()
		if err := srv.Shutdown(ctx); err != nil {
			log.Fatalf("Server forced to shutdown: %v", err)
		}
	}
}

var nordvpnJsonConfFile = `
{
  "version": 1,
  "configs": [
    {
      "name": "consent_region_non_eu",
      "value_type": "array",
      "settings": [
        {
          "value": [
            "usa", "mexico", "argentina", "china", "todo-more"
          ],
          "app_version": "*",
          "weight": 1
        }
      ]
    }
  ]
}
`
var nordwhisperJsonConfFile = `
{
    "version": 1,
    "configs": [
        {
            "name": "nordwhisper",
            "value_type": "boolean",
            "settings": [
                {
                    "value": false,
                    "app_version": "*",
                    "weight": 1
                },
                {
                    "value": true,
                    "app_version": ">=3.19.1",
                    "weight": 10,
                    "rollout": 20
                }
            ]
        },
        {
            "name": "consent_region_non_eu",
            "value_type": "array",
            "settings": [
              {
                "value": ["usa", "mexico", "argentina", "china", "todo-more"],
                "app_version": "*",
                "weight": 1
              }
            ]
        },
        {
            "name": "nordwhisper-config",
            "value_type": "string",
            "settings": [
                {
                    "value": "nordwhisper-config-val1",
                    "app_version": "*",
                    "weight": 1
                },
                {
                    "value": "nordwhisper-config-val2",
                    "app_version": ">=3.19.1",
                    "weight": 10,
                    "rollout": 20
                }
            ]
        }
    ]
}
`
var libtelioJsonConfFile = `
{
    "version": 1,
    "configs": [
        {
            "name": "libtelio",
            "value_type": "file",
            "settings": [
                {
                    "value": "include/libtelio1.json",
                    "app_version": ">=3.19.0",
                    "weight": 1
                },
                {
                    "value": "include/libtelio2.json",
                    "app_version": ">=3.18.3",
                    "weight": 3
                }
            ]
        }
    ]
}
`
var libtelioJsonConfInc1File = `
{
    "lana": {},
    "nurse": {
        "heartbeat_interval": 3600,
        "enable_nat_type_collection": true,
        "enable_relay_conn_data": true,
        "enable_nat_traversal_conn_data": true,
        "qos": {
            "rtt_interval": 300,
            "rtt_tries": 3,
            "rtt_types": [
                "Ping"
            ],
            "buckets": 5
        }
    }
}
`
var libtelioJsonConfInc1HashFile = `
{"hash":"ee7035eec3ebd6c6f47b8addefec408f8b0f845c9ae34760a47d3ac73d07d97b"}
`
var libtelioJsonConfInc2File = `
{
    "lana": {},
    "nurse": {
        "heartbeat_interval": 3600
    }
}
`
var libtelioUpdatedJsonConfFile = `
{
    "version": 1,
    "configs": [
        {
            "name": "libtelio",
            "value_type": "file",
            "settings": [
                {
                    "value": "include/libtelio1.json",
                    "app_version": ">=3.19.0",
                    "weight": 1
                },
                {
                    "value": "include/libtelio2.json",
                    "app_version": ">=3.18.3",
                    "weight": 3
                }
            ]
        }
    ]
}
`
var libtelioUpdatedJsonConfInc1File = `
{
    "lana": {},
    "nurse": {
        "heartbeat_interval": 3600,
        "enable_nat_type_collection": true,
        "enable_relay_conn_data": true,
        "enable_nat_traversal_conn_data": true,
        "qos": {
            "rtt_interval": 300,
            "rtt_tries": 3,
            "rtt_types": [
                "Ping"
            ],
            "buckets": 5
        }
    }
}
`
var libtelioUpdatedJsonConfInc2File = `
{
    "lana": {},
    "nurse": {
        "heartbeat_interval": 3600,
		"new_value_updated": 1010
    }
}
`
var nordvpnInvalidVersionJsonConfFile = `
{
  "version": 99,
  "configs": [
    {
      "name": 500,
      "value_type": "string",
      "settings": [
        {
          "value": 100,
          "app_version": "*",
          "weight": 1
        }
      ]
    }
  ]
}
`
var nordvpnInvalidFieldTypeJsonConfFile = `
{
  "version": 1,
  "configs": [
    {
      "name": 500,
      "value_type": "string",
      "settings": [
        {
          "value": 100,
          "app_version": "*",
          "weight": 1
        }
      ]
    }
  ]
}
`
var nordvpnInvalidFieldType2JsonConfFile = `
{
  "version": 1,
  "configs": [
    {
      "name": "500",
      "value_type": "new-type-nogo",
      "settings": [
        {
          "value": "100",
          "app_version": "*",
          "weight": 1
        }
      ]
    }
  ]
}
`
var nordvpnMissingVersionJsonConfFile = `
{
  "versions": 1,
  "configs": [
    {
      "name": "500",
      "value_type": "new-type-nogo",
      "settings": [
        {
          "value": "100",
          "app_version": "*",
          "weight": 1
        }
      ]
    }
  ]
}
`
var nordvpnInvalidFieldValuesJsonConfFile = `
{
  "version": 1,
  "configs": [
    {
      "name": "not-valid",
      "value_type": "string",
      "settings": [
        {
          "value": "100",
          "app_version": 111,
          "weight": "aaa"
        }
      ]
    }
  ]
}
`<|MERGE_RESOLUTION|>--- conflicted
+++ resolved
@@ -33,11 +33,11 @@
 	testFeatureWithRc     = "nordwhisper"
 )
 
-<<<<<<< HEAD
 func cleanLocalPath(t *testing.T) {
 	os.RemoveAll(localPath)
 	t.Cleanup(func() { os.RemoveAll(localPath) })
-=======
+}
+
 func waitForServer() error {
 	deadline := time.Now().Add(httpServerWaitTimeout)
 	addr := httpHost + ":" + httpPort
@@ -68,7 +68,6 @@
 		time.Sleep(10 * time.Millisecond)
 	}
 	assert.Greater(t, getNew(), getOld()) // Final assertion (will fail with message if not greater)
->>>>>>> c6928306
 }
 
 func TestFindMatchingRecord(t *testing.T) {

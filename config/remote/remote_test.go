--- conflicted
+++ resolved
@@ -238,36 +238,6 @@
 	}
 }
 
-<<<<<<< HEAD
-func TestMultiAccess(t *testing.T) {
-	category.Set(t, category.Unit)
-
-	stop := setupMockCdnWebServer(false)
-	defer stop()
-
-	cdn, cancel := setupMockCdnClient()
-	defer cancel()
-
-	rc := newTestRemoteConfig("3.20.1", "dev", cdn, defaultRolloutGroup)
-
-	cnt := 10
-	wg := sync.WaitGroup{}
-	wg.Add(cnt)
-
-	for i := 0; i < cnt; i++ {
-		go func() {
-			err := rc.LoadConfig()
-			assert.NoError(t, err)
-			on := rc.IsFeatureEnabled(testFeatureWithRc)
-			assert.True(t, on)
-			wg.Done()
-		}()
-	}
-	wg.Wait()
-}
-
-=======
->>>>>>> bb7b52f5
 func TestGetTelioConfig(t *testing.T) {
 	category.Set(t, category.Unit)
 

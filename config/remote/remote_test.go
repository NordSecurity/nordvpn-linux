--- conflicted
+++ resolved
@@ -435,13 +435,9 @@
 		remotePath:     httpPath,
 		localCachePath: localPath,
 		cdn:            cdn,
-<<<<<<< HEAD
 		features:       NewFeatureMap(),
 		analytics:      NewRemoteConfigAnalytics(ve.DebuggerEvents, "", 10),
-=======
-		features:       make(FeatureMap),
 		notifier:       &subs.Subject[RemoteConfigEvent]{},
->>>>>>> c0620e6c
 	}
 	rc.features.add(FeatureMain)
 	rc.features.add(FeatureLibtelio)

--- conflicted
+++ resolved
@@ -53,11 +53,8 @@
 	cdn            core.RemoteStorage
 	features       *FeatureMap
 	rolloutGroup   int
-<<<<<<< HEAD
 	analytics      Analytics
-=======
 	initOnce       sync.Once
->>>>>>> 1a19aadb
 	mu             sync.RWMutex
 	notifier       events.PublishSubcriber[RemoteConfigEvent]
 }
@@ -152,14 +149,10 @@
 		reloadDone = true
 	}
 
-<<<<<<< HEAD
-	c.notifier.Publish(RemoteConfigEvent{MeshnetFeatureEnabled: c.IsFeatureEnabled(FeatureMeshnet)})
-=======
 	if reloadDone {
 		// notify what is current state after config reload
-		c.notifier.Publish(RemoteConfigEvent{MeshnetFeatureEnabled: c.IsFeatureEnabled(FeatureMeshnet.String())})
-	}
->>>>>>> 1a19aadb
+		c.notifier.Publish(RemoteConfigEvent{MeshnetFeatureEnabled: c.IsFeatureEnabled(FeatureMeshnet)})
+	}
 
 	return nil
 }
@@ -168,22 +161,16 @@
 	c.mu.RLock()
 	defer c.mu.RUnlock()
 
-<<<<<<< HEAD
-	for _, f := range c.features.keys() {
-		feature := c.features.get(f)
-		dnld, err := feature.download(cdnFileGetter{cdn: c.cdn}, jsonFileReaderWriter{}, jsonValidator{}, filepath.Join(c.remotePath, c.appEnvironment), c.localCachePath)
-=======
 	newChangesDownloaded := false
 
-	for _, f := range c.features {
+	for _, f := range c.features.featureMap {
 		dnld, err := f.download(cdnFileGetter{cdn: c.cdn}, jsonFileReaderWriter{}, jsonValidator{}, filepath.Join(c.remotePath, c.appEnvironment), c.localCachePath)
->>>>>>> 1a19aadb
 		if err != nil {
-			log.Println(internal.ErrorPrefix, "failed downloading feature [", feature.name, "] remote config:", err)
+			log.Println(internal.ErrorPrefix, "failed downloading feature [", f.name, "] remote config:", err)
 
 			var downloadErr *DownloadError
 			if errors.As(err, &downloadErr) {
-				c.analytics.NotifyDownloadFailure("cli", feature.name, *downloadErr)
+				c.analytics.NotifyDownloadFailure("cli", f.name, *downloadErr)
 			}
 			if isNetworkRetryable(err) {
 				return false, err
@@ -192,13 +179,9 @@
 		}
 		if dnld {
 			// only if remote config was really downloaded
-<<<<<<< HEAD
-			log.Println(internal.InfoPrefix, "feature [", feature.name, "] remote config downloaded to:", c.localCachePath)
-			c.analytics.NotifyDownload("cli", feature.name)
-=======
 			log.Println(internal.InfoPrefix, "feature [", f.name, "] remote config downloaded to:", c.localCachePath)
+			c.analytics.NotifyDownload("cli", f.name)
 			newChangesDownloaded = true
->>>>>>> 1a19aadb
 		}
 	}
 	return newChangesDownloaded, nil

package remote

import (
	"bytes"
	"crypto/sha256"
	"encoding/hex"
	"encoding/json"
	"fmt"
	"os"
	"path/filepath"
	"strings"

	"github.com/Masterminds/semver"
	"github.com/NordSecurity/nordvpn-linux/internal"
)

const (
	tmpExt = ".bu"
)

type jsonHash struct {
	Hash string `json:"hash"`
}

func hash(content []byte) string {
	hash := sha256.Sum256(content)
	return hex.EncodeToString(hash[:])
}

func isHashEqual(targetHash string, data ...[]byte) bool {
	return targetHash == hash(bytes.Join(data, nil))
}

func isVersionMatching(appVer, verConstraint string) (bool, error) {
	// ~3.7.1 means: >= 3.7.1 and < 3.8.0
	// ^3.7.1 means: >= 3.7.1 and < 4.0.0
	v, err := semver.NewVersion(appVer)
	if err != nil {
		return false, fmt.Errorf("invalid app version: %w", err)
	}
	constraint, err := semver.NewConstraint(verConstraint)
	if err != nil {
		return false, fmt.Errorf("invalid version constraint: %w", err)
	}
	return constraint.Check(v), nil
}

type fileWriter interface {
	writeFile(string, []byte, os.FileMode) error
}

type fileReader interface {
	readFile(string) ([]byte, error)
}

type validator interface {
	validate([]byte) error
}

// download main json file and check if include files should be downloaded,
// return `true` if remote config was really downloaded.
func (f *Feature) download(cdn fileReader, fw fileWriter, jv validator, cdnBasePath, targetPath string) (success bool, err error) {
	// config file consists of:
	// - main json file e.g. nordvpn.json;
	// - sibling file with hash e.g. nordvpn-hash.json;
	// - 0..n include files e.g. libtelio-3.19.0.json;
	// - include file hash file e.g. libtelio-3.19.0-hash.json;

	defer func() {
		if err != nil {
			internal.CleanupTmpFiles(targetPath, tmpExt)
		}
	}()

	if f.name == "" {
		return false, NewDownloadError(DownloadErrorOther, fmt.Errorf("feature name is not set"))
	}

<<<<<<< HEAD
	if err = internal.EnsureDirFull(targetPath); err != nil {
		return false, NewDownloadError(DownloadErrorLocalFS, fmt.Errorf("setting-up target dir: %w", err))
	}

=======
>>>>>>> 4eaf1692
	mainJsonHashStr, err := cdn.readFile(f.HashFilePath(cdnBasePath))
	if err != nil {
		return false, NewDownloadError(DownloadErrorRemoteHashNotFound, fmt.Errorf("downloading main hash file: %w", err))
	}

	var mainJsonHash jsonHash
	if err = json.Unmarshal(mainJsonHashStr, &mainJsonHash); err != nil {
		return false, NewDownloadError(DownloadErrorHashParsing, fmt.Errorf("parsing main hash file: %w", err))
	}

	if f.hash == mainJsonHash.Hash {
		return false, nil
	}

	// main hash covers the include files as well
	mainJsonStr, err := cdn.readFile(f.FilePath(cdnBasePath))
	if err != nil {
		return false, NewDownloadError(DownloadErrorRemoteFileNotFound, fmt.Errorf("downloading main file: %w", err))
	}

	// validate json against predefined schema
	if err = jv.validate(mainJsonStr); err != nil {
		return false, NewDownloadError(DownloadErrorParsing, fmt.Errorf("validating main: %w", err))
	}

	incFiles, err := walkIncludeFiles(mainJsonStr, cdnBasePath, targetPath, cdn, fw)
	if err != nil {
		return false, NewDownloadError(DownloadErrorIncludeFile, fmt.Errorf("downloading include files: %w", err))
	}

	// verify content integrity
	// if main json has include files - hash should cover whole content
	if !isHashEqual(mainJsonHash.Hash, mainJsonStr, incFiles) {
		return false, NewDownloadError(DownloadErrorHashIntegrity, fmt.Errorf("main file integrity problem"))
	}

	// write main json to file
	localFileName := f.FilePath(targetPath) + tmpExt
	if err = fw.writeFile(localFileName, mainJsonStr, internal.PermUserRW); err != nil {
		return false, NewDownloadError(DownloadErrorWriteJson, fmt.Errorf("writing main file: %w", err))
	}
	// write main hash to file
	localFileName = f.HashFilePath(targetPath) + tmpExt
	if err = fw.writeFile(localFileName, mainJsonHashStr, internal.PermUserRW); err != nil {
		return false, NewDownloadError(DownloadErrorWriteHash, fmt.Errorf("writing main hash file: %w", err))
	}

	// while processing, save files with special extension '*.bu'
	// if download or handling would fail in the middle - previous files are left intact,
	// also need to cleanup tmp files (see above)
	if err = internal.RenameTmpFiles(targetPath, tmpExt); err != nil {
		return false, NewDownloadError(DownloadErrorFileRename, fmt.Errorf("writing/renaming files: %w", err))
	}

	return true, nil
}

// load feature config from JSON file
func (f *Feature) load(sourcePath string, fr fileReader, jv validator) error {
	if f.name == "" {
		return NewLoadError(LoadErrorOther, fmt.Errorf("feature name is not set"))
	}

	validDir, err := internal.IsValidExistingDir(sourcePath)
	if err != nil {
		return NewLoadError(LoadErrorOther, fmt.Errorf("accessing source path: %w", err))
	}
	if !validDir {
		return NewLoadError(LoadErrorOther, fmt.Errorf("config source path is not valid"))
	}

	mainJsonHashStr, err := fr.readFile(f.HashFilePath(sourcePath))
	if err != nil {
		return NewLoadError(LoadErrorFileNotFound, fmt.Errorf("reading hash file: %w", err))
	}
	var mainJsonHash jsonHash
	if err = json.Unmarshal(mainJsonHashStr, &mainJsonHash); err != nil {
		return NewLoadError(LoadErrorMainHashJsonParsing, fmt.Errorf("parsing main hash file: %w", err))
	}

	mainJsonFileName := f.FilePath(sourcePath)
	if err := internal.IsFileTooBig(mainJsonFileName); err != nil {
		return fmt.Errorf("reading main file: %w", err)
	}

	mainJsonStr, err := fr.readFile(mainJsonFileName)
	if err != nil {
		return NewLoadError(LoadErrorFileNotFound, fmt.Errorf("reading config file: %w", err))
	}
	// validate json by predefined schema
	if err := jv.validate(mainJsonStr); err != nil {
		return NewLoadError(LoadErrorMainJsonValidationFailure, fmt.Errorf("validating json: %w", err))
	}

	incFiles, err := walkIncludeFiles(mainJsonStr, sourcePath, "", fr, noopWriter{})
	if err != nil {
		return NewLoadError(LoadErrorIncludeFile, fmt.Errorf("loading include files: %w", err))
	}

	// verify content integrity
	// if main json has include files - hash should cover whole content
	if !isHashEqual(mainJsonHash.Hash, mainJsonStr, incFiles) {
		return NewLoadError(LoadErrorIntegrity, fmt.Errorf("main file integrity problem"))
	}

	// load json into structures
	var temp Feature
	if err := json.Unmarshal(mainJsonStr, &temp); err != nil {
		return NewLoadError(LoadErrorParsing, err)
	}

	params := make(map[string]*Param)
	for _, cfgItem := range temp.Configs {
		params[cfgItem.Name] = &Param{Name: cfgItem.Name, Type: cfgItem.Type, Settings: []ParamValue{}}
		for _, param := range cfgItem.Settings {
			// function for special field type `file` to read and validate
			fileReadFunc := func(name string) ([]byte, error) {
				jsnIncFile := filepath.Join(sourcePath, name)
				jsn, err := fr.readFile(jsnIncFile)
				if err != nil {
					return nil, fmt.Errorf("loading include file [%s]: %w", jsnIncFile, err)
				}
				var temp any
				// do basic json validation for include file
				if err := json.Unmarshal(jsn, &temp); err != nil {
					return nil, fmt.Errorf("loading json from include file [%s]: %w", jsnIncFile, err)
				}
				return jsn, nil
			}
			// validate field
			incVal, err := validateField(cfgItem, param, fileReadFunc)
			if err != nil {
				return NewLoadError(LoadErrorParsingIncludeFile, err)
			}
			// store valid values in the map
			params[cfgItem.Name].Settings = append(params[cfgItem.Name].Settings,
				NewParamValue(param.Value, string(incVal), param.AppVersion, param.Weight, param.TargetRollout))
		}
	}
	// set new params and hash
	f.params = params
	f.hash = hash(bytes.Join([][]byte{mainJsonStr, incFiles}, nil))
	return nil
}

func validateField(param Param, paramVal ParamValue, fileReader func(name string) ([]byte, error)) (fileVal []byte, e error) {
	switch param.Type {
	case fieldTypeString:
		if _, err := paramVal.AsString(); err != nil {
			return nil, fmt.Errorf("loading string value [%s]: %w", paramVal.Value, err)
		}
	case fieldTypeInt, fieldTypeNumber:
		if _, err := paramVal.AsInt(); err != nil {
			return nil, fmt.Errorf("loading int value [%s]: %w", paramVal.Value, err)
		}
	case fieldTypeBool:
		if _, err := paramVal.AsBool(); err != nil {
			return nil, fmt.Errorf("loading bool value [%s]: %w", paramVal.Value, err)
		}
	case fieldTypeArray:
		if _, err := paramVal.AsStringArray(); err != nil {
			return nil, fmt.Errorf("loading string array value [%s]: %w", paramVal.Value, err)
		}
	case fieldTypeObject:
		// load as string and validate json
		val, err := paramVal.AsString()
		if err != nil {
			return nil, fmt.Errorf("loading json object as string value [%s]: %w", paramVal.Value, err)
		}
		var temp any
		if err := json.Unmarshal([]byte(val), &temp); err != nil {
			return nil, fmt.Errorf("loading json object [%s]: %w", val, err)
		}
	case fieldTypeFile:
		// primary field value is an include file name
		val, err := paramVal.AsString()
		if err != nil {
			return nil, fmt.Errorf("loading include file name as string value [%s]: %w", paramVal.Value, err)
		}
		fileVal, err = fileReader(val)
		if err != nil {
			return nil, fmt.Errorf("loading include file name as string value [%s]: %w", paramVal.Value, err)
		}
	}
	return fileVal, nil
}

// walkIncludeFiles iterate through include files and handle each of them
func walkIncludeFiles(mainJason []byte, srcBasePath, trgBasePath string, fr fileReader, fw fileWriter) ([]byte, error) {
	var temp Feature
	if err := json.Unmarshal(mainJason, &temp); err != nil {
		return nil, err
	}
	incFilesJson := []byte{}
	for _, cfgItem := range temp.Configs {
		for _, param := range cfgItem.Settings {
			switch cfgItem.Type {
			case fieldTypeFile:
				// primary field value is an include file name
				incFileName, err := param.AsString()
				if err != nil {
					return nil, fmt.Errorf("loading include file name as string value [%s]: %w", param.Value, err)
				}
				incFile, err := handleIncludeFiles(srcBasePath, trgBasePath, incFileName, fr, fw)
				if err != nil {
					return nil, fmt.Errorf("downloading include file [%s]: %w", incFileName, err)
				}
				incFilesJson = append(incFilesJson, incFile...)
			}
		}
	}
	return incFilesJson, nil
}

func handleIncludeFiles(srcBasePath, trgBasePath, incFileName string, fr fileReader, fw fileWriter) ([]byte, error) {
	if !strings.Contains(incFileName, ".json") {
		return nil, fmt.Errorf("only json files are allowed to include: %s", incFileName)
	}
	if srcBasePath == trgBasePath {
		return nil, fmt.Errorf("source and target base paths cannot be equal")
	}
	// get include file
	incJsonStr, err := fr.readFile(filepath.Join(srcBasePath, incFileName))
	if err != nil {
		return nil, fmt.Errorf("downloading include file: %w", err)
	}
	// do basic json validation
	var tmpJson any
	if err = json.Unmarshal(incJsonStr, &tmpJson); err != nil {
		return nil, fmt.Errorf("parsing include file: %w", err)
	}
	// verify include file content integrity
	incHashFileName := strings.ReplaceAll(incFileName, ".json", "-hash.json")
	incHashStr, err := fr.readFile(filepath.Join(srcBasePath, incHashFileName))
	if err != nil {
		return nil, fmt.Errorf("downloading include file hash: %w", err)
	}
	var incJsonHash jsonHash
	if err = json.Unmarshal(incHashStr, &incJsonHash); err != nil {
		return nil, fmt.Errorf("parsing include file hash: %w", err)
	}
	if !isHashEqual(incJsonHash.Hash, incJsonStr) {
		return nil, fmt.Errorf("include file integrity problem, expected hash[%s] got hash[%s]", incJsonHash.Hash, hash(incJsonStr))
	}
	// perform write only if target path is specified
	if trgBasePath != "" {
		// write an include json to file
		incFileTargetPath := filepath.Join(trgBasePath, incFileName) + tmpExt
		if err = fw.writeFile(incFileTargetPath, incJsonStr, internal.PermUserRW); err != nil {
			return nil, fmt.Errorf("writing include file: %w", err)
		}
		// write an include hash to file
		incFileHashTargetPath := filepath.Join(trgBasePath, incHashFileName) + tmpExt
		if err = fw.writeFile(incFileHashTargetPath, incHashStr, internal.PermUserRW); err != nil {
			return nil, fmt.Errorf("writing include hash file: %w", err)
		}
	}
	return incJsonStr, nil
} //func()<|MERGE_RESOLUTION|>--- conflicted
+++ resolved
@@ -76,13 +76,6 @@
 		return false, NewDownloadError(DownloadErrorOther, fmt.Errorf("feature name is not set"))
 	}
 
-<<<<<<< HEAD
-	if err = internal.EnsureDirFull(targetPath); err != nil {
-		return false, NewDownloadError(DownloadErrorLocalFS, fmt.Errorf("setting-up target dir: %w", err))
-	}
-
-=======
->>>>>>> 4eaf1692
 	mainJsonHashStr, err := cdn.readFile(f.HashFilePath(cdnBasePath))
 	if err != nil {
 		return false, NewDownloadError(DownloadErrorRemoteHashNotFound, fmt.Errorf("downloading main hash file: %w", err))

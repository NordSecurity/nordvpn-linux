package config

import (
	"bytes"
	"encoding/gob"
	"encoding/json"
	"errors"
	"fmt"
	"io/fs"
	"math/rand"
	"os"
	"path/filepath"
	"sync"
	"time"

	"github.com/NordSecurity/nordvpn-linux/internal"
)

var (
	// InstallFilePath defines filename of install id file
	InstallFilePath = filepath.Join(internal.DatFilesPathCommon, "install.dat")
	// SettingsDataFilePath defines path to app configs file
	SettingsDataFilePath = filepath.Join(internal.DatFilesPath, "settings.dat")
)

var errNoInstallFile = errors.New("install file doesn't exist")

// SaveFunc is used by Manager to save the config.
type SaveFunc func(Config) Config

// Manager is responsible for persisting and retrieving the config.
type Manager interface {
	// SaveWith updates parts of the config specified by the SaveFunc.
	SaveWith(SaveFunc) error
	// Load config into a given struct.
	Load(*Config) error
	// Reset config to default values.
<<<<<<< HEAD
	Reset(persevereLoginData bool) error
=======
	Reset(preserveLoginData bool) error
>>>>>>> d273c19b
}

type FilesystemHandle interface {
	FileExists(string) bool
	ReadFile(string) ([]byte, error)
	WriteFile(string, []byte, fs.FileMode) error
}

type StdFilesystemHandle struct{}

func (StdFilesystemHandle) FileExists(location string) bool {
	return internal.FileExists(location)
}

func (StdFilesystemHandle) ReadFile(location string) ([]byte, error) {
	// #nosec G304 -- no input comes from the user
	return os.ReadFile(location)
}

func (StdFilesystemHandle) WriteFile(location string, data []byte, mode fs.FileMode) error {
	if err := internal.EnsureDir(location); err != nil {
		return err
	}
	return os.WriteFile(location, data, mode)
}

type ConfigPublisher interface {
	Publish(*Config)
}

// FilesystemConfigManager implements config persistence and retrieval from disk.
//
// Thread-safe.
type FilesystemConfigManager struct {
	location        string
	vault           string
	salt            string
	machineIDGetter MachineIDGetter
	fsHandle        FilesystemHandle
	NewInstallation bool
	configPublisher ConfigPublisher
	mu              sync.Mutex
}

// NewFilesystemConfigManager is constructed from a given location and salt.
func NewFilesystemConfigManager(location, vault, salt string,
	machineIDGetter MachineIDGetter,
	fsHandle FilesystemHandle,
	configPublisher ConfigPublisher,
) *FilesystemConfigManager {
	return &FilesystemConfigManager{
		location:        location,
		vault:           vault,
		salt:            salt,
		machineIDGetter: machineIDGetter,
		fsHandle:        fsHandle,
		configPublisher: configPublisher,
	}
}

// SaveWith modifications provided by fn.
//
// Thread-safe.
func (f *FilesystemConfigManager) SaveWith(fn SaveFunc) error {
	// We want to publish the setting changes after the config change mutex is unlocked. Otherwise it could cause a
	// deadlock when conifg change subscriber tries to read the config with the same manager when the change is
	// published. The assumption here is that publisher is protected with it's own lock.
	var c Config
	var err error
	defer func() {
		if err == nil && f.configPublisher != nil {
			f.configPublisher.Publish(&c)
		}
	}()

	f.mu.Lock()
	defer f.mu.Unlock()

	if err := f.load(&c); err != nil {
		return err
	}

	c = fn(c)
	err = f.save(c)

	return err
}

func (f *FilesystemConfigManager) save(c Config) error {
	pass, err := f.getPassphrase()
	if err != nil {
		return err
	}

	data, err := json.Marshal(c)
	if err != nil {
		return err
	}

	encrypted, err := internal.Encrypt(data, pass)
	if err != nil {
		return err
	}

	return f.fsHandle.WriteFile(f.location, encrypted, internal.PermUserRW)
}

// Reset config values to defaults.
//
// Thread-safe.
func (f *FilesystemConfigManager) Reset(preserveLoginData bool) error {
<<<<<<< HEAD
	// We want to publish the setting changes after the config change mutex is unlocked. Otherwise it could cause a
	// deadlock when conifg change subscriber tries to read the config with the same manager when the change is
	// published. The assumption here is that publisher is protected with it's own lock.
	var c Config
	var err error
	defer func() {
		if err == nil && f.configPublisher != nil {
			f.configPublisher.Publish(&c)
		}
	}()

=======
>>>>>>> d273c19b
	f.mu.Lock()
	defer f.mu.Unlock()
	if preserveLoginData {
		var cfg Config
<<<<<<< HEAD
		err = f.load(&cfg)
		if err != nil {
			return fmt.Errorf("loading old config: %w", err)
		}
		c = *newConfigWithLoginData(f.machineIDGetter, cfg)
		err = f.save(c)
		return err
	}
	c = *newConfig(f.machineIDGetter)
	err = f.save(c)
	return err
=======
		if err := f.load(&cfg); err != nil {
			return fmt.Errorf("loading old config: %w", err)
		}
		return f.save(*newConfigWithLoginData(f.machineIDGetter, cfg))
	}
	return f.save(*newConfig(f.machineIDGetter))
>>>>>>> d273c19b
}

// Load encrypted config from the filesystem.
//
// Thread-safe.
func (f *FilesystemConfigManager) Load(c *Config) error {
	f.mu.Lock()
	defer f.mu.Unlock()
	return f.load(c)
}

func (f *FilesystemConfigManager) load(c *Config) error {
	// always init with default settings and override later with the values from the file
	*c = *newConfig(f.machineIDGetter)

	if !f.fsHandle.FileExists(f.location) {
		f.NewInstallation = true
		return f.save(*c)
	}

	pass, err := f.getPassphrase()
	if err != nil {
		return err
	}

	var data []byte

	// #nosec G304 -- no input comes from the user
	data, err = f.fsHandle.ReadFile(f.location)
	if err != nil {
		return err
	}

	decrypted, err := internal.Decrypt(data, pass)
	if err != nil {
		return err
	}

	// this overrides default values
	if err := json.Unmarshal(decrypted, c); err != nil {
		return err
	}

	// Translate old 'notify' setting to the new 'notify_off'
	// To be removed in a new major version
	for uid, val := range c.UsersData.Notify {
		if !val {
			c.UsersData.NotifyOff[uid] = true
		}
	}

	return nil
}

// getPassphrase for accessing the data
func (f *FilesystemConfigManager) getPassphrase() (string, error) {
	key, err := f.loadKey()
	if err != nil {
		if errors.Is(err, errNoInstallFile) {
			err = f.newKey()
			if err != nil {
				return "", err
			}
			key, err = f.loadKey()
			if err != nil {
				return "", err
			}
			return string(key), nil
		}
		return "", err
	}
	return string(key), nil
}

// newKey used for decryption
func (f *FilesystemConfigManager) newKey() error {
	cipher, err := internal.Encrypt(generateKey(), f.salt)
	if err != nil {
		return err
	}
	buffer := &bytes.Buffer{}
	encoder := gob.NewEncoder(buffer)
	err = encoder.Encode(cipher)
	if err != nil {
		return err
	}

	err = f.fsHandle.WriteFile(f.vault, buffer.Bytes(), internal.PermUserRW)
	if err != nil {
		return err
	}
	return nil
}

func generateKey() []byte {
	min, max := 33, 126
	key := make([]byte, 0, 32)
	source := rand.NewSource(time.Now().UnixNano())
	// #nosec G404 -- config encryption will go away after OSS
	r := rand.New(source)
	for i := 0; i < 32; i++ {
		character := r.Intn(max-min) + min
		key = append(key, byte(character))
	}
	return key
}

// loadKey for decryption from disk
func (f *FilesystemConfigManager) loadKey() ([]byte, error) {
	if !f.fsHandle.FileExists(f.vault) {
		return nil, errNoInstallFile
	}
	content, err := f.fsHandle.ReadFile(f.vault)
	if err != nil {
		return nil, err
	}
	if len(content) == 0 {
		return nil, errNoInstallFile
	}
	decoder := gob.NewDecoder(bytes.NewReader(content))
	var cipher []byte
	err = decoder.Decode(&cipher)
	if err != nil {
		return nil, err
	}
	plain, err := internal.Decrypt(cipher, f.salt)
	if err != nil {
		return nil, err
	}
	return plain, nil
}<|MERGE_RESOLUTION|>--- conflicted
+++ resolved
@@ -35,11 +35,7 @@
 	// Load config into a given struct.
 	Load(*Config) error
 	// Reset config to default values.
-<<<<<<< HEAD
-	Reset(persevereLoginData bool) error
-=======
 	Reset(preserveLoginData bool) error
->>>>>>> d273c19b
 }
 
 type FilesystemHandle interface {
@@ -150,45 +146,30 @@
 // Reset config values to defaults.
 //
 // Thread-safe.
-func (f *FilesystemConfigManager) Reset(preserveLoginData bool) error {
-<<<<<<< HEAD
+func (f *FilesystemConfigManager) Reset(preserveLoginData bool) (retErr error) {
 	// We want to publish the setting changes after the config change mutex is unlocked. Otherwise it could cause a
 	// deadlock when conifg change subscriber tries to read the config with the same manager when the change is
 	// published. The assumption here is that publisher is protected with it's own lock.
 	var c Config
-	var err error
 	defer func() {
-		if err == nil && f.configPublisher != nil {
+		if retErr == nil && f.configPublisher != nil {
 			f.configPublisher.Publish(&c)
 		}
 	}()
 
-=======
->>>>>>> d273c19b
-	f.mu.Lock()
-	defer f.mu.Unlock()
 	if preserveLoginData {
 		var cfg Config
-<<<<<<< HEAD
-		err = f.load(&cfg)
-		if err != nil {
-			return fmt.Errorf("loading old config: %w", err)
+		retErr = f.load(&cfg)
+		if retErr != nil {
+			return fmt.Errorf("loading old config: %w", retErr)
 		}
 		c = *newConfigWithLoginData(f.machineIDGetter, cfg)
-		err = f.save(c)
-		return err
+		retErr = f.save(c)
+		return
 	}
 	c = *newConfig(f.machineIDGetter)
-	err = f.save(c)
-	return err
-=======
-		if err := f.load(&cfg); err != nil {
-			return fmt.Errorf("loading old config: %w", err)
-		}
-		return f.save(*newConfigWithLoginData(f.machineIDGetter, cfg))
-	}
-	return f.save(*newConfig(f.machineIDGetter))
->>>>>>> d273c19b
+	retErr = f.save(c)
+	return
 }
 
 // Load encrypted config from the filesystem.

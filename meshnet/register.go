package meshnet

import (
	"errors"
	"fmt"
	"log"
	"sync"
	"time"

	"github.com/NordSecurity/nordvpn-linux/config"
	"github.com/NordSecurity/nordvpn-linux/core"
	cmesh "github.com/NordSecurity/nordvpn-linux/core/mesh"
	"github.com/NordSecurity/nordvpn-linux/internal"
	sysinfo "github.com/NordSecurity/nordvpn-linux/sysinfo"

	"github.com/google/uuid"
)

// DelayFunc blocks the app for a duration of time
type DelayFunc func(duration time.Duration)

// Checker provides information about meshnet.
type Checker interface {
	// IsRegistrationInfoCorrect returns true when device has been registered to meshnet.
	IsRegistrationInfoCorrect() bool
	// Register the device
	Register() error
}

// RegisteringChecker does both registration checks and registration, if it's not done.
type RegisteringChecker struct {
	cm        config.Manager
	gen       KeyGenerator
	reg       cmesh.Registry
	mu        sync.Mutex
	delayFunc DelayFunc
}

// NewRegisteringChecker is a default constructor for RegisteringChecker.
func NewRegisteringChecker(
	cm config.Manager,
	gen KeyGenerator,
	reg cmesh.Registry,
) *RegisteringChecker {
	return &RegisteringChecker{cm: cm, gen: gen, reg: reg, delayFunc: time.Sleep}
}

func isRegistrationInfoCorrect(cfg config.Config) bool {
	return cfg.MeshDevice != nil &&
		cfg.MeshPrivateKey != "" &&
		cfg.MeshDevice.ID != uuid.Nil &&
		cfg.MeshDevice.Address.IsValid()
}

// IsRegistrationInfoCorrect reports meshnet device registration status.
//
// Thread-safe.
func (r *RegisteringChecker) IsRegistrationInfoCorrect() bool {
	r.mu.Lock()
	defer r.mu.Unlock()

	var cfg config.Config
	if err := r.cm.Load(&cfg); err != nil {
		log.Println(internal.ErrorPrefix, err)
		return false
	}

	if isRegistrationInfoCorrect(cfg) {
		return true
	}

	if err := r.register(&cfg); err != nil {
		log.Println(internal.ErrorPrefix, err)
		return false
	}

	if err := r.cm.SaveWith(meshConfig(cfg.MeshDevice, cfg.MeshPrivateKey)); err != nil {
		log.Println(internal.ErrorPrefix, err)
		return false
	}

	return isRegistrationInfoCorrect(cfg)
}

// Register registers the device in API, even if it was already registered
func (r *RegisteringChecker) Register() error {
	r.mu.Lock()
	defer r.mu.Unlock()

	var cfg config.Config
	if err := r.cm.Load(&cfg); err != nil {
		return err
	}

	if err := r.register(&cfg); err != nil {
		return err
	}

	if err := r.cm.SaveWith(meshConfig(cfg.MeshDevice, cfg.MeshPrivateKey)); err != nil {
		return err
	}

	if !isRegistrationInfoCorrect(cfg) {
		return fmt.Errorf("meshnet registration failure")
	}

	return nil
}

func (r *RegisteringChecker) register(cfg *config.Config) error {
	newKey := false

	privateKey := cfg.MeshPrivateKey
	if privateKey == "" {
		newKey = true
		privateKey = r.gen.Private()
	}
	token := cfg.TokensData[cfg.AutoConnectData.ID].Token
<<<<<<< HEAD
	distroName, err := distro.NewDistro().ReleaseName()
=======
	distroName, err := sysinfo.GetHostOSName()
>>>>>>> 82a3000c
	if err != nil {
		return err
	}
	peer, err := r.reg.Register(token, cmesh.Machine{
		HardwareID:      cfg.MachineID,
		PublicKey:       r.gen.Public(privateKey),
		OS:              cmesh.OperatingSystem{Name: "linux", Distro: distroName},
		SupportsRouting: true,
	})
	if errors.Is(err, core.ErrConflict) {
		// We try to keep the same keys as long as possible, but if relogin with different account happens
		// then they have to be regenerated. There's no way to check if the current mesh device data
		// belongs to this account or not, so handling this on registering error is the best approach.
		privateKey = r.gen.Private()
		peer, err = r.reg.Register(token, cmesh.Machine{
			HardwareID:      cfg.MachineID,
			PublicKey:       r.gen.Public(privateKey),
			OS:              cmesh.OperatingSystem{Name: "linux", Distro: distroName},
			SupportsRouting: true,
		})
		newKey = true
	}
	if err != nil {
		return err
	}

	if newKey {
		// There is a delay in the backend between registering a new key and when that key is recognized, so we need to wait
		// some time, otherwise connection will fail.
		const delayAfterNewKey time.Duration = time.Second * 5
		r.delayFunc(delayAfterNewKey)
	}

	cfg.MeshDevice = peer
	cfg.MeshPrivateKey = privateKey
	return nil
}

func meshConfig(peer *cmesh.Machine, key string) config.SaveFunc {
	return func(c config.Config) config.Config {
		c.MeshDevice = peer
		c.MeshPrivateKey = key
		return c
	}
}<|MERGE_RESOLUTION|>--- conflicted
+++ resolved
@@ -116,11 +116,9 @@
 		privateKey = r.gen.Private()
 	}
 	token := cfg.TokensData[cfg.AutoConnectData.ID].Token
-<<<<<<< HEAD
-	distroName, err := distro.NewDistro().ReleaseName()
-=======
 	distroName, err := sysinfo.GetHostOSName()
->>>>>>> 82a3000c
+	// (SKUBIAK) used to be:
+	// distroName, err := distro.NewDistro().ReleaseName()
 	if err != nil {
 		return err
 	}

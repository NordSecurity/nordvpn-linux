--- conflicted
+++ resolved
@@ -70,18 +70,13 @@
 
 python3 -m pytest -v --timeout 180 -x -rsx --timeout-method=thread -o log_cli=true "${args[@]}"
 
-<<<<<<< HEAD
 # To print goroutine profile when debugging:
 RET=$?
 if [ $RET != 0 ]; then
     curl http://localhost:6960/debug/pprof/goroutine?debug=1
-=======
-if ! sudo grep -q "export GOCOVERDIR=${WORKDIR}/${COVERDIR}" "/etc/init.d/nordvpn"; then
-    sudo sed -i "2d" "/etc/init.d/nordvpn"
->>>>>>> 5bcaade1
 fi
 exit $RET
 
-if ! sudo grep -q "export GOCOVERDIR=${CI_PROJECT_DIR}/${COVERDIR}" "/etc/init.d/nordvpn"; then
+if ! sudo grep -q "export GOCOVERDIR=${WORKDIR}/${COVERDIR}" "/etc/init.d/nordvpn"; then
     sudo sed -i "2d" "/etc/init.d/nordvpn"
 fi
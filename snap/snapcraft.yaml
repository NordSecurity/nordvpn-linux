--- conflicted
+++ resolved
@@ -95,11 +95,7 @@
       - hardware-observe
 
   nordvpn-gui:
-<<<<<<< HEAD
-    command: bin/gui/bundle/nordvpn-gui
-=======
     command: bin/gui/nordvpn-gui
->>>>>>> 057b734c
     desktop: usr/share/applications/nordvpn.desktop
     extensions: [gnome]
     environment:
@@ -261,4 +257,4 @@
       icon.svg: usr/share/icons/hicolor/scalable/apps/nordvpn.svg
       tray-blue.svg: usr/share/icons/hicolor/scalable/apps/nordvpn-tray-blue.svg
       tray-black.svg: usr/share/icons/hicolor/scalable/apps/nordvpn-tray-black.svg
-      tray-white.svg: usr/share/icons/hicolor/scalable/apps/nordvpn-tray-white.svg+      tray-white.svg: usr/share/icons/hicolor/scalable/apps/nordvpn-tray-white.svg

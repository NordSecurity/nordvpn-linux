--- conflicted
+++ resolved
@@ -80,10 +80,6 @@
 
 	eventManager := fileshare.NewEventManager(
 		internal.IsProdEnv(Environment),
-<<<<<<< HEAD
-=======
-		storage.NewJsonFile(legacyStoragePath),
->>>>>>> 04bbe9b5
 		meshClient,
 		fileshare.StdOsInfo{},
 		fileshare.NewStdFilesystem("/"),
@@ -115,10 +111,6 @@
 		log.Fatalf("ensuring dir for transfer history file: %s", err)
 	}
 	eventsDbPath := fmt.Sprintf("%smoose.db", internal.DatFilesPath)
-<<<<<<< HEAD
-
-=======
->>>>>>> 04bbe9b5
 	fileshareImplementation := libdrop.New(
 		eventManager.EventFunc,
 		eventsDbPath,

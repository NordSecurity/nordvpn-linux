--- conflicted
+++ resolved
@@ -247,11 +247,16 @@
 			)
 		}, nil)
 
-<<<<<<< HEAD
+	cdnUrl := core.CDNURL
+	if !internal.IsProdEnv(Environment) && os.Getenv(EnvNordCdnUrl) != "" {
+		cdnUrl = os.Getenv(EnvNordCdnUrl)
+	}
+	log.Println(internal.InfoPrefix, "CDN URL:", cdnUrl)
+
 	threatProtectionLiteServers := func() *dns.NameServers {
 		cdn := core.NewCDNAPI(
 			userAgent,
-			core.CDNURL,
+			cdnUrl,
 			httpClientSimple,
 			validator,
 		)
@@ -262,29 +267,6 @@
 		}
 		return dns.NewNameServers(nameservers.Servers)
 	}()
-=======
-	cdnUrl := core.CDNURL
-	if !internal.IsProdEnv(Environment) && os.Getenv(EnvNordCdnUrl) != "" {
-		cdnUrl = os.Getenv(EnvNordCdnUrl)
-	}
-	log.Println(internal.InfoPrefix, "CDN URL:", cdnUrl)
-
-	cdnAPI := core.NewCDNAPI(
-		userAgent,
-		cdnUrl,
-		httpClientSimple,
-		validator,
-	)
-
-	var threatProtectionLiteServers *dns.NameServers
-	nameservers, err := cdnAPI.ThreatProtectionLite()
-	if err != nil {
-		log.Println(internal.ErrorPrefix, "error retrieving nameservers:", err)
-		threatProtectionLiteServers = dns.NewNameServers(nil)
-	} else {
-		threatProtectionLiteServers = dns.NewNameServers(nameservers.Servers)
-	}
->>>>>>> ed03c8e4
 
 	resolver := network.NewResolver(fw, threatProtectionLiteServers)
 
@@ -303,7 +285,7 @@
 
 	cdnAPI := core.NewCDNAPI(
 		userAgent,
-		core.CDNURL,
+		cdnUrl,
 		httpClientWithRotator,
 		validator,
 	)

--- conflicted
+++ resolved
@@ -208,15 +208,14 @@
 			log.Fatalln("Error on creating validator:", err)
 		}
 	}
-<<<<<<< HEAD
-	userAgent, err := request.GetUserAgentValue(Version, distro.NewDistro())
-	if err != nil {
-		log.Fatalln("Error on getting user agent value:", err)
-	}
-=======
 
 	userAgent := fmt.Sprintf("NordApp Linux %s %s", Version, sysinfo.GetKernelVersion())
->>>>>>> 82a3000c
+	/*
+		userAgent, err := request.GetUserAgentValue(Version, distro.NewDistro())
+		if err != nil {
+			log.Fatalln("Error on getting user agent value:", err)
+		}
+	*/
 
 	httpGlobalCtx, httpCancel := context.WithCancel(context.Background())
 

//go:build moose

// Package moose provides convenient wrappers for event sending.
package moose

// #cgo amd64 LDFLAGS: -L${SRCDIR}/../../bin/deps/lib/libmoose-nordvpnapp/current/amd64
// #cgo amd64 LDFLAGS: -L${SRCDIR}/../../bin/deps/lib/libmoose-worker/current/amd64
// #cgo 386 LDFLAGS: -L${SRCDIR}/../../bin/deps/lib/libmoose-nordvpnapp/current/i386
// #cgo 386 LDFLAGS: -L${SRCDIR}/../../bin/deps/lib/libmoose-worker/current/i386
// #cgo arm LDFLAGS: -L${SRCDIR}/../../bin/deps/lib/libmoose-nordvpnapp/current/armel
// #cgo arm LDFLAGS: -L${SRCDIR}/../../bin/deps/lib/libmoose-worker/current/armel
// #cgo arm LDFLAGS: -L${SRCDIR}/../../bin/deps/lib/libmoose-nordvpnapp/current/armhf
// #cgo arm LDFLAGS: -L${SRCDIR}/../../bin/deps/lib/libmoose-worker/current/armhf
// #cgo arm64 LDFLAGS: -L${SRCDIR}/../../bin/deps/lib/libmoose-nordvpnapp/current/aarch64
// #cgo arm64 LDFLAGS: -L${SRCDIR}/../../bin/deps/lib/libmoose-worker/current/aarch64
// #cgo LDFLAGS: -ldl -lm -lmoosenordvpnapp -lmooseworker -lsqlite3
import "C"

import (
	"errors"
	"fmt"
	"log"
	"math"
	"net/http"
	"net/url"
	"reflect"
	"slices"
	"strconv"
	"strings"
	"sync"
	"time"

	"github.com/NordSecurity/nordvpn-linux/config"
	"github.com/NordSecurity/nordvpn-linux/core"
	telemetrypb "github.com/NordSecurity/nordvpn-linux/daemon/pb/telemetry/v1"
	"github.com/NordSecurity/nordvpn-linux/daemon/telemetry"
	"github.com/NordSecurity/nordvpn-linux/events"
	"github.com/NordSecurity/nordvpn-linux/internal"
	"github.com/NordSecurity/nordvpn-linux/snapconf"
	"github.com/NordSecurity/nordvpn-linux/sysinfo"

	moose "moose/events"
	worker "moose/worker"
)

type mooseConsentFunc func(bool) uint32

// Subscriber listen events, send to moose engine
type Subscriber struct {
	EventsDbPath            string
	Config                  config.Manager
	Version                 string
	Environment             string
	Domain                  string
	Subdomain               string
	DeviceID                string
	SubscriptionAPI         core.SubscriptionAPI
	currentDomain           string
	connectionStartTime     time.Time
	connectionToMeshnetPeer bool
	consent                 config.AnalyticsConsent
	initialHeartbeatSent    bool
	mooseOptInFunc          mooseConsentFunc
	mooseConsentLevelFunc   mooseConsentFunc
	mux                     sync.RWMutex
}

func (s *Subscriber) changeConsentState(newState config.AnalyticsConsent) error {
	if s.consent == newState {
		return nil
	}

	if newState == config.ConsentUndefined {
		return fmt.Errorf("analytics consent cannot be set to and undefined state")
	}

	if s.consent == config.ConsentUndefined {
		log.Println(internal.DebugPrefix, "enabling analytics")
		if err := s.response(s.mooseOptInFunc(true)); err != nil {
			return fmt.Errorf("enabling essential analytics: %w", err)
		}
	}

	enabled := false
	if newState == config.ConsentGranted {
		enabled = true
	}

	if err := s.response(s.mooseConsentLevelFunc(enabled)); err != nil {
		s.consent = config.ConsentDenied
		return fmt.Errorf("setting new consent level: %w", err)
	}

	s.consent = newState

	return nil
}

// Enable moose analytics engine
func (s *Subscriber) Enable() error {
	s.mux.Lock()
	defer s.mux.Unlock()
	return s.changeConsentState(config.ConsentGranted)
}

// Disable moose analytics engine
func (s *Subscriber) Disable() error {
	s.mux.Lock()
	defer s.mux.Unlock()
	return s.changeConsentState(config.ConsentDenied)
}

func (s *Subscriber) isEnabled() bool {
	s.mux.RLock()
	defer s.mux.RUnlock()
	return s.consent == config.ConsentGranted
}

// Init initializes moose libs. It has to be done before usage regardless of the enabled state.
// Disabled case should be handled by `set_opt_out` value.
func (s *Subscriber) Init(httpClient http.Client) error {
	s.mux.Lock()
	defer s.mux.Unlock()

	s.mooseConsentLevelFunc = moose.MooseNordvpnappSetConsentLevel
	s.mooseOptInFunc = moose.MooseNordvpnappSetOptIn

	var cfg config.Config
	if err := s.Config.Load(&cfg); err != nil {
		return err
	}

	err := s.updateEventDomain()
	if err != nil {
		return fmt.Errorf("initializing event domain: %w", err)
	}

	singleInterval := time.Second
	sequenceInterval := time.Second * 5
	sendEvents := true
	var batchSize uint32 = 20
	compressRequest := true

	client := worker.NewHttpClientContext(s.currentDomain)
	client.Client = httpClient
	if err := s.response(uint32(worker.StartWithClient(
		s.EventsDbPath,
		s.currentDomain,
		uint64(singleInterval.Milliseconds()),
		uint64(sequenceInterval.Milliseconds()),
		sendEvents,
		batchSize,
		compressRequest,
		&client,
	))); err != nil {
		return fmt.Errorf("starting worker: %w", err)
	}

	sendAllEvents := cfg.AnalyticsConsent == config.ConsentGranted

	if err := s.response(moose.MooseNordvpnappInit(
		s.EventsDbPath,
		internal.IsProdEnv(s.Environment),
		s,
		s,
		sendAllEvents,
	)); err != nil {
		if !strings.Contains(err.Error(), "moose: already initiated") {
			return fmt.Errorf("starting tracker: %w", err)
		}
	}

	if err := s.response(moose.MooseNordvpnappFlushChanges()); err != nil {
		log.Println(internal.WarningPrefix, "failed to flush changes before setting analytics opt in: %w", err)
	}
	if cfg.AnalyticsConsent == config.ConsentUndefined {
		if err := s.response(s.mooseOptInFunc(false)); err != nil {
			return fmt.Errorf("failed to opt out of analytics: %w", err)
		}
	}

	s.consent = cfg.AnalyticsConsent

	applicationName := "linux-app"
	if snapconf.IsUnderSnap() {
		applicationName = "linux-app-snap"
	}

	if err := s.response(moose.NordvpnappSetContextApplicationNordvpnappName(applicationName)); err != nil {
		return fmt.Errorf("setting application name: %w", err)
	}

	if err := s.response(moose.NordvpnappSetContextApplicationNordvpnappVersion(s.Version)); err != nil {
		return fmt.Errorf("setting application version: %w", err)
	}

	if err := s.response(moose.NordvpnappSetContextDeviceTimeZone(internal.Timezone())); err != nil {
		return fmt.Errorf("setting moose time zone: %w", err)
	}

<<<<<<< HEAD
	distroVersion, err := sysinfo.HostOSPrettyName()
	// (SKUBIAK) used to be:
	// distroVersion, err := distro.NewDistro().ReleasePrettyName()
=======
	distroVersion, err := sysinfo.GetHostOSPrettyName()
>>>>>>> 19dee424
	if err != nil {
		return fmt.Errorf("determining device os 'pretty-name'")
	}
	if err := s.response(moose.NordvpnappSetContextDeviceOs(distroVersion)); err != nil {
		return fmt.Errorf("setting moose device os: %w", err)
	}
	if err := s.response(moose.NordvpnappSetContextDeviceFp(s.DeviceID)); err != nil {
		return fmt.Errorf("setting moose device: %w", err)
	}

	dt := deviceTypeToInternalType(sysinfo.GetDeviceType())
	if err := s.response(moose.NordvpnappSetContextDeviceType(dt)); err != nil {
		return fmt.Errorf("setting moose device type: %w", err)
	}

	if err := s.response(moose.NordvpnappSetContextApplicationNordvpnappConfigCurrentStateIsOnVpnValue(false)); err != nil {
		return fmt.Errorf("setting moose is on vpn: %w", err)
	}

	sub := &Subscriber{}
	if err := sub.NotifyFirewall(true); err != nil {
		return fmt.Errorf("setting moose firewall: %w", err)
	}

	if err := sub.NotifyProtocol(cfg.AutoConnectData.Protocol); err != nil {
		return fmt.Errorf("setting moose protocol: %w", err)
	}

	if err := sub.NotifyTechnology(cfg.Technology); err != nil {
		return fmt.Errorf("setting moose technology: %w", err)
	}
	return nil
}

func (s *Subscriber) Stop() error {
	log.Println(internal.DebugPrefix, "flushing changes")
	if err := s.response(moose.MooseNordvpnappFlushChanges()); err != nil {
		return fmt.Errorf("flushing changes: %w", err)
	}

	if err := s.response(worker.Stop()); err != nil {
		return fmt.Errorf("stopping moose worker: %w", err)
	}

	log.Println(internal.DebugPrefix, "deinitializing")
	if err := s.response(moose.MooseNordvpnappDeinit()); err != nil {
		return fmt.Errorf("deinitializing: %w", err)
	}

	return nil
}

func (s *Subscriber) NotifyKillswitch(data bool) error {
	return s.response(moose.NordvpnappSetContextApplicationNordvpnappConfigUserPreferencesKillSwitchEnabledValue(data))
}

func (s *Subscriber) NotifyAccountCheck(any) error {
	return s.fetchSubscriptions()
}

func (s *Subscriber) NotifyAutoconnect(data bool) error {
	return s.response(moose.NordvpnappSetContextApplicationNordvpnappConfigUserPreferencesAutoConnectEnabledValue(data))
}

func (s *Subscriber) NotifyDefaults(any) error {
	return s.clearSubscriptions()
}

func (s *Subscriber) NotifyDNS(data events.DataDNS) error {
	if err := s.response(moose.NordvpnappSetContextApplicationNordvpnappConfigUserPreferencesCustomDnsEnabledMeta(fmt.Sprintf(`{"count":%d}`, len(data.Ips)))); err != nil {
		return err
	}
	return s.response(moose.NordvpnappSetContextApplicationNordvpnappConfigUserPreferencesCustomDnsEnabledValue(len(data.Ips) > 0))
}

func (s *Subscriber) NotifyFirewall(data bool) error {
	return s.response(moose.NordvpnappSetContextApplicationNordvpnappConfigUserPreferencesFirewallEnabledValue(data))
}

func (s *Subscriber) NotifyRouting(data bool) error {
	return s.response(moose.NordvpnappSetContextApplicationNordvpnappConfigUserPreferencesRoutingEnabledValue(data))
}

func (s *Subscriber) NotifyLANDiscovery(data bool) error {
	return s.response(moose.NordvpnappSetContextApplicationNordvpnappConfigUserPreferencesLocalNetworkDiscoveryAllowedValue(data))
}

func (s *Subscriber) NotifyVirtualLocation(data bool) error {
	return s.response(moose.NordvpnappSetContextApplicationNordvpnappConfigUserPreferencesVirtualServerEnabledValue(data))
}

func (s *Subscriber) NotifyPostquantumVpn(data bool) error {
	return s.response(moose.NordvpnappSetContextApplicationNordvpnappConfigUserPreferencesPostQuantumEnabledValue(data))
}

func (s *Subscriber) NotifyIpv6(data bool) error {
	if err := s.response(moose.NordvpnappSetContextApplicationNordvpnappConfigCurrentStateIpv6EnabledValue(data)); err != nil {
		return err
	}
	return s.response(moose.NordvpnappSetContextApplicationNordvpnappConfigUserPreferencesIpv6EnabledValue(data))
}

func (s *Subscriber) NotifyLogin(data events.DataAuthorization) error { // regular login, or login after signup
	mooseFn := moose.NordvpnappSendServiceQualityAuthorizationLogin
	if data.EventType == events.LoginSignUp {
		mooseFn = moose.NordvpnappSendServiceQualityAuthorizationRegister
	}

	if err := s.response(mooseFn(
		int32(data.DurationMs),
		eventTriggerDomainToInternalType(data.EventTrigger),
		eventStatusToInternalType(data.EventStatus),
		moose.NordvpnappOptBoolNone,
		-1,
		nil,
	)); err != nil {
		return err
	}

	if data.EventStatus == events.StatusSuccess {
		return s.fetchSubscriptions()
	}
	return nil
}

func (s *Subscriber) NotifyLogout(data events.DataAuthorization) error {
	if err := s.response(moose.NordvpnappSendServiceQualityAuthorizationLogout(
		int32(data.DurationMs),
		eventTriggerDomainToInternalType(data.EventTrigger),
		eventStatusToInternalType(data.EventStatus),
		moose.NordvpnappOptBoolNone,
		-1,
		nil,
	)); err != nil {
		return err
	}

	if data.EventStatus == events.StatusSuccess {
		return s.clearSubscriptions()
	}
	return nil
}

func (s *Subscriber) NotifyMFA(data bool) error {
	return s.response(moose.NordvpnappSetContextApplicationNordvpnappConfigUserPreferencesMfaEnabledValue(data))
}

func (s *Subscriber) NotifyUiItemsClick(data events.UiItemsAction) error {
	itemType := moose.NordvpnappUserInterfaceItemTypeButton
	if data.ItemType == "textbox" {
		itemType = moose.NordvpnappUserInterfaceItemTypeTextBox
	}
	return s.response(moose.NordvpnappSendUserInterfaceUiItemsClick(
		data.ItemName,
		itemType,
		data.ItemValue,
		data.FormReference,
		nil,
	))
}

func (s *Subscriber) NotifyHeartBeat(period time.Duration) error {
	if err := s.response(moose.NordvpnappSendServiceQualityStatusHeartbeat(int32(period.Minutes()), nil)); err != nil {
		return err
	}
	if !s.initialHeartbeatSent {
		s.mux.Lock()
		defer s.mux.Unlock()
		s.initialHeartbeatSent = true
	}
	return nil
}

func (s *Subscriber) NotifyDeviceLocation(insights core.Insights) error {
	if err := s.response(moose.NordvpnappSetContextDeviceLocationCity(insights.City)); err != nil {
		return fmt.Errorf("setting moose device location city: %w", err)
	}
	if err := s.response(moose.NordvpnappSetContextDeviceLocationCountry(insights.CountryCode)); err != nil {
		return fmt.Errorf("setting moose device location country: %w", err)
	}
	if err := s.response(moose.NordvpnappSetContextApplicationNordvpnappConfigCurrentStateIspValue(insights.Isp)); err != nil {
		return fmt.Errorf("setting moose ISP value: %w", err)
	}
	if err := s.response(moose.NordvpnappSetContextApplicationNordvpnappConfigCurrentStateIspAsnValue(strconv.Itoa(insights.IspAsn))); err != nil {
		return fmt.Errorf("setting moose ISP ASN value: %w", err)
	}
	return nil
}

func (s *Subscriber) NotifyNotify(bool) error { return nil }

func (s *Subscriber) NotifyMeshnet(data bool) error {
	if err := s.response(moose.NordvpnappSetContextApplicationNordvpnappConfigUserPreferencesMeshnetEnabledValue(data)); err != nil {
		return err
	}
	if s.initialHeartbeatSent {
		// 0 duration indicates that this is not a periodic heart beat
		return s.NotifyHeartBeat(time.Duration(0))
	}
	return nil
}

func (s *Subscriber) NotifyObfuscate(data bool) error {
	return s.response(moose.NordvpnappSetContextApplicationNordvpnappConfigUserPreferencesObfuscationEnabledValue(data))
}

func (s *Subscriber) NotifyPeerUpdate([]string) error { return nil }

func (s *Subscriber) NotifySelfRemoved(any) error { return nil }

func (s *Subscriber) NotifyThreatProtectionLite(data bool) error {
	if s.connectionStartTime.IsZero() {
		if err := s.response(moose.NordvpnappSetContextApplicationNordvpnappConfigCurrentStateThreatProtectionLiteEnabledValue(data)); err != nil {
			return err
		}
	}
	return s.response(moose.NordvpnappSetContextApplicationNordvpnappConfigUserPreferencesThreatProtectionLiteEnabledValue(data))
}

func (s *Subscriber) NotifyProtocol(data config.Protocol) error {
	protocol := connectionProtocolToInternalType(data)
	if err := s.response(moose.NordvpnappSetContextApplicationNordvpnappConfigCurrentStateProtocolValue(protocol)); err != nil {
		return err
	}
	return s.response(moose.NordvpnappSetContextApplicationNordvpnappConfigUserPreferencesProtocolValue(protocol))
}

func (s *Subscriber) NotifyAllowlist(data events.DataAllowlist) error {
	enabled := len(data.UDPPorts) != 0 || len(data.TCPPorts) != 0 || len(data.Subnets) != 0
	if err := s.response(moose.NordvpnappSetContextApplicationNordvpnappConfigUserPreferencesSplitTunnelingEnabledMeta(
		fmt.Sprintf(`{"udp_ports":%d,"tcp_ports:%d,"subnets":%d}`, len(data.UDPPorts), len(data.TCPPorts), len(data.Subnets)),
	)); err != nil {
		return err
	}
	return s.response(moose.NordvpnappSetContextApplicationNordvpnappConfigUserPreferencesSplitTunnelingEnabledValue(enabled))
}

func (s *Subscriber) NotifyTechnology(data config.Technology) error {
	if data == config.Technology_UNKNOWN_TECHNOLOGY {
		return errors.New("unknown technology")
	}

	technology := connectionTechnologyToInternalType(data)
	if err := s.response(moose.NordvpnappSetContextApplicationNordvpnappConfigCurrentStateTechnologyValue(technology)); err != nil {
		return err
	}
	return s.response(moose.NordvpnappSetContextApplicationNordvpnappConfigUserPreferencesTechnologyValue(technology))
}

func (s *Subscriber) NotifyConnect(data events.DataConnect) error {
	if data.EventStatus == events.StatusSuccess {
		s.mux.Lock()
		s.connectionStartTime = time.Now()
		s.connectionToMeshnetPeer = data.IsMeshnetPeer
		s.mux.Unlock()
	}

	if data.IsMeshnetPeer {
		return s.response(moose.NordvpnappSendServiceQualityServersConnectToMeshnetDevice(
			int32(data.DurationMs),
			eventStatusToInternalType(data.EventStatus),
			moose.NordvpnappEventTriggerUser,
			-1,
			-1,
			nil,
		))
	}

	if err := s.response(moose.NordvpnappSendServiceQualityServersConnect(
		int32(data.DurationMs),
		eventStatusToInternalType(data.EventStatus),
		moose.NordvpnappEventTriggerUser,
		moose.NordvpnappVpnConnectionTriggerNone,
		moose.NordvpnappVpnConnectionPresetNone,
		serverSelectionRuleToInternalType(data.TargetServerSelection),
		serverListOriginToInternalType(data.ServerFromAPI),
		data.TargetServerGroup,
		data.TargetServerDomain,
		data.TargetServerIP.String(),
		data.TargetServerCountryCode,
		data.TargetServerCity,
		connectionProtocolToInternalType(data.Protocol),
		connectionTechnologyToInternalType(data.Technology),
		moose.NordvpnappServerTypeNone,
		threatProtectionLiteToInternalType(data.ThreatProtectionLite),
		-1,
		"",
		-1,
		nil,
	)); err != nil {
		return err
	}

	if data.EventStatus == events.StatusSuccess {
		if err := s.response(moose.NordvpnappSetContextApplicationNordvpnappConfigCurrentStateThreatProtectionLiteEnabledValue(data.ThreatProtectionLite)); err != nil {
			return err
		}

		if err := s.response(moose.NordvpnappSetContextApplicationNordvpnappConfigCurrentStateIsOnVpnValue(true)); err != nil {
			return err
		}

		return s.response(moose.NordvpnappSetContextApplicationNordvpnappConfigCurrentStateServerCountryValue(data.TargetServerCountryCode))
	}

	return nil

}

func (s *Subscriber) NotifyDisconnect(data events.DataDisconnect) error {
	s.mux.Lock()
	connectionTime := int32(time.Since(s.connectionStartTime).Seconds())
	if connectionTime <= 0 {
		connectionTime = -1
	}
	s.connectionStartTime = time.Time{}
	s.mux.Unlock()

	if s.connectionToMeshnetPeer {
		return s.response(moose.NordvpnappSendServiceQualityServersDisconnectFromMeshnetDevice(
			int32(data.Duration.Milliseconds()),
			eventStatusToInternalType(data.EventStatus),
			moose.NordvpnappEventTriggerUser,
			connectionTime, // seconds
			-1,
			nil,
		))
	}

	if err := s.response(moose.NordvpnappSendServiceQualityServersDisconnect(
		int32(data.Duration.Milliseconds()),
		eventStatusToInternalType(data.EventStatus),
		// App should never disconnect from VPN by itself. It has to receive either
		// user command (logout, set defaults) or be shut down.
		moose.NordvpnappEventTriggerUser,
		moose.NordvpnappVpnConnectionTriggerNone, // pass proper trigger
		moose.NordvpnappVpnConnectionPresetNone,
		serverSelectionRuleToInternalType(data.TargetServerSelection),
		serverListOriginToInternalType(data.ServerFromAPI),
		"",
		"",
		"",
		"",
		"",
		connectionProtocolToInternalType(data.Protocol),
		connectionTechnologyToInternalType(data.Technology),
		moose.NordvpnappServerTypeNone,
		threatProtectionLiteToInternalType(data.ThreatProtectionLite),
		connectionTime, // seconds
		"",
		errToExceptionCode(data.Error),
		nil,
	)); err != nil {
		return err
	}

	if err := s.response(moose.NordvpnappUnsetContextApplicationNordvpnappConfigCurrentStateThreatProtectionLiteEnabledValue()); err != nil {
		return err
	}

	if err := s.response(moose.NordvpnappSetContextApplicationNordvpnappConfigCurrentStateServerCountryValue(UnavailableEventParameterValue)); err != nil {
		return err
	}

	return s.response(moose.NordvpnappSetContextApplicationNordvpnappConfigCurrentStateIsOnVpnValue(false))
}

func (s *Subscriber) NotifyRequestAPI(data events.DataRequestAPI) error {
	if data.Request == nil {
		return fmt.Errorf("request nil")
	}

	//for attempt events response_code shall be set to 0
	responseCode := 0
	if data.Response != nil {
		responseCode = data.Response.StatusCode
	}

	notifierFunc := pickNotifier(data.Request.URL.Path)

	var eventStatus moose.NordvpnappEventStatus
	if data.Error == nil {
		if data.IsAttempt {
			eventStatus = moose.NordvpnappEventStatusAttempt
		} else {
			eventStatus = moose.NordvpnappEventStatusSuccess
		}
	} else {
		eventStatus = moose.NordvpnappEventStatusFailureDueToRuntimeException
	}

	//for attempt events duration shall be set to 0
	duration := int32(0)
	if !data.IsAttempt {
		duration = int32(data.Duration.Milliseconds())
	}
	return s.response(notifierFunc(
		duration,
		eventStatus,
		moose.NordvpnappEventTriggerApp,
		data.Request.URL.Host,
		int32(responseCode),
		data.Request.Proto,
		0,
		"",
		"",
		"",
		"",
		"",
		nil,
	))
}

// NotifyDebuggerEvent processes a MooseDebuggerEvent to emit a moose debugger log.
// It allows providing a custom JSON payload and context paths for the event.
// For custom context paths, corresponding values must be of any of the following types: bool, float32, int32, int64, string.
// Unsupported types are discarded.
//
// Parameters:
//   - e: The MooseDebuggerEvent containing JSON data and context paths to process
func (s *Subscriber) NotifyDebuggerEvent(e events.MooseDebuggerEvent) error {
	combinedPaths := append([]string{}, e.GeneralContextPaths...)
	key := moose.MooseNordvpnappGetDeveloperContextKey()
	for _, ctx := range e.KeyBasedContextPaths {
		path := fmt.Sprintf("%s.%s", key, ctx.Path)
		switch v := ctx.Value.(type) {
		case bool:
			moose.MooseNordvpnappSetDeveloperEventContextBool(path, v)
			combinedPaths = append(combinedPaths, path)
		case float32:
			moose.MooseNordvpnappSetDeveloperEventContextFloat(path, v)
			combinedPaths = append(combinedPaths, path)
		//deliberately omitted uint64
		case int, int8, int16, int32, int64, uint, uint8, uint16, uint32:
			val := reflect.ValueOf(v).Int()
			if val > math.MaxInt32 {
				moose.MooseNordvpnappSetDeveloperEventContextLong(path, int64(val))
			} else {
				moose.MooseNordvpnappSetDeveloperEventContextInt(path, int32(val))
			}
			combinedPaths = append(combinedPaths, path)
		case string:
			moose.MooseNordvpnappSetDeveloperEventContextString(path, v)
			combinedPaths = append(combinedPaths, path)
		default:
			log.Printf("%s Discarding unsupported type (%T) on path: %s", internal.WarningPrefix, ctx.Value, path)
		}
	}
	return s.response(moose.NordvpnappSendDebuggerLoggingLog(e.JsonData, combinedPaths, nil))
}

func (s *Subscriber) OnTelemetry(metric telemetry.Metric, value any) error {
	switch metric {
	case telemetry.MetricDesktopEnvironment:
		if value.(string) == "" {
			if err := s.response(moose.NordvpnappUnsetContextDeviceDesktopEnvironment()); err != nil {
				return fmt.Errorf("unsetting desktop-environment: %w", err)
			}
		} else {
			if err := s.response(moose.NordvpnappSetContextDeviceDesktopEnvironment(value.(string))); err != nil {
				return fmt.Errorf("setting desktop-environment: %w", err)
			}
		}

	case telemetry.MetricDisplayProtocol:
		// TODO: missing moose metric support (e.g. NordvpnappSetContextDeviceDisplayProtocol)
		switch value.(telemetrypb.DisplayProtocol) {
		case telemetrypb.DisplayProtocol_DISPLAY_PROTOCOL_UNSPECIFIED:
			// unset display protocol
		case telemetrypb.DisplayProtocol_DISPLAY_PROTOCOL_WAYLAND:
			// set 'wayland' metric
		case telemetrypb.DisplayProtocol_DISPLAY_PROTOCOL_X11:
			// set 'x11' metric
		case telemetrypb.DisplayProtocol_DISPLAY_PROTOCOL_UNKNOWN:
		default:
			// set 'unknown' metric (e.g. NordvpnappUnsetContextDeviceDisplayProtocol)
		}

	default:
		return fmt.Errorf("unsupported metric received (id=%d)", metric)
	}

	return nil
}

func (s *Subscriber) fetchSubscriptions() error {
	if s.consent == config.ConsentUndefined {
		return nil
	}
	var cfg config.Config
	if err := s.Config.Load(&cfg); err != nil {
		return fmt.Errorf("loading config: %w", err)
	}
	token := cfg.TokensData[cfg.AutoConnectData.ID].Token

	payments, err := s.SubscriptionAPI.Payments(token)
	if err != nil {
		return fmt.Errorf("fetching payments: %w", err)
	}

	orders, err := s.SubscriptionAPI.Orders(token)
	if err != nil {
		return fmt.Errorf("fetching orders: %w", err)
	}

	payment, ok := findPayment(payments)
	if !ok {
		return fmt.Errorf("no valid payments found for the user")
	}

	var orderErr error
	order, ok := findOrder(payment, orders)
	if !ok {
		orderErr = fmt.Errorf("no valid order was found for the payment")
	}

	if err := s.setSubscriptions(
		payment,
		order,
		countFunc(payments, isPaymentValid, 2),
	); err != nil {
		errors.Join(orderErr, fmt.Errorf("setting subscriptions: %w", err))
	}

	return orderErr
}

func findPayment(payments []core.PaymentResponse) (core.Payment, bool) {
	// Sort by CreatedAt descending
	slices.SortFunc(payments, func(a core.PaymentResponse, b core.PaymentResponse) int {
		return -a.Payment.CreatedAt.Compare(b.Payment.CreatedAt)
	})

	// Find first element matching criteria
	index := slices.IndexFunc(payments, isPaymentValid)
	if index < 0 {
		return core.Payment{}, false
	}

	return payments[index].Payment, true
}

func findOrder(p core.Payment, orders []core.Order) (core.Order, bool) {
	// Find order matching the payment
	if p.Subscription.MerchantID != 25 && p.Subscription.MerchantID != 3 {
		return core.Order{}, false
	}
	index := slices.IndexFunc(orders, func(o core.Order) bool {
		var cmpID int
		switch p.Subscription.MerchantID {
		case 3:
			cmpID = o.ID
		case 25:
			cmpID = o.RemoteID
		}
		return p.Payer.OrderID == cmpID
	})
	if index < 0 {
		return core.Order{}, false
	}

	return orders[index], true
}

func isPaymentValid(pr core.PaymentResponse) bool {
	p := pr.Payment
	return p.Status == "done" ||
		p.Status == "chargeback" ||
		p.Status == "refunded" ||
		p.Status == "partially_refunded" ||
		p.Status == "trial"
}

// countFunc returns a number of elements in slice matching criteria
func countFunc[S ~[]E, E any](s S, f func(E) bool, stopAt int) int {
	count := 0
	for _, e := range s {
		if f(e) {
			count++
		}
		if stopAt >= 0 && count >= stopAt {
			return count
		}
	}
	return count
}

func (s *Subscriber) setSubscriptions(
	payment core.Payment,
	order core.Order,
	validPaymentsCount int,
) error {
	var plan core.Plan
	if len(order.Plans) > 0 {
		plan = order.Plans[0]
	}
	for _, fn := range []func() uint32{
		func() uint32 {
			return moose.NordvpnappSetContextUserNordvpnappSubscriptionCurrentStateActivationDate(payment.CreatedAt.Format(internal.YearMonthDateFormat))
		},
		func() uint32 {
			return moose.NordvpnappSetContextUserNordvpnappSubscriptionCurrentStateFrequencyInterval(payment.Subscription.FrequencyInterval)
		},
		func() uint32 {
			return moose.NordvpnappSetContextUserNordvpnappSubscriptionCurrentStateFrequencyUnit(payment.Subscription.FrequencyUnit)
		},
		func() uint32 {
			return moose.NordvpnappSetContextUserNordvpnappSubscriptionCurrentStateIsActive(order.Status == "active")
		},
		func() uint32 {
			return moose.NordvpnappSetContextUserNordvpnappSubscriptionCurrentStateIsNewCustomer(validPaymentsCount == 1)
		},
		func() uint32 {
			return moose.NordvpnappSetContextUserNordvpnappSubscriptionCurrentStateMerchantId(payment.Subscription.MerchantID)
		},
		func() uint32 {
			return moose.NordvpnappSetContextUserNordvpnappSubscriptionCurrentStatePaymentAmount(payment.Amount)
		},
		func() uint32 {
			return moose.NordvpnappSetContextUserNordvpnappSubscriptionCurrentStatePaymentCurrency(payment.Currency)
		},
		func() uint32 {
			return moose.NordvpnappSetContextUserNordvpnappSubscriptionCurrentStatePaymentProvider(payment.Provider)
		},
		func() uint32 {
			return moose.NordvpnappSetContextUserNordvpnappSubscriptionCurrentStatePaymentStatus(payment.Status)
		},
		func() uint32 {
			if plan.ID != 0 {
				return moose.NordvpnappSetContextUserNordvpnappSubscriptionCurrentStatePlanId(plan.ID)
			}
			return 0
		},
		func() uint32 {
			if plan.Type != "" {
				return moose.NordvpnappSetContextUserNordvpnappSubscriptionCurrentStatePlanType(plan.Type)
			}
			return 0
		},
		func() uint32 {
			return moose.NordvpnappSetContextUserNordvpnappSubscriptionCurrentStateSubscriptionStatus(payment.Subscription.Status)
		},
	} {
		if err := s.response(fn()); err != nil {
			return err
		}
	}
	return nil
}

func (s *Subscriber) clearSubscriptions() error {
	for _, fn := range []func() uint32{
		func() uint32 {
			return moose.NordvpnappUnsetContextUserNordvpnappSubscriptionCurrentStateActivationDate()
		},
		func() uint32 {
			return moose.NordvpnappUnsetContextUserNordvpnappSubscriptionCurrentStateFrequencyInterval()
		},
		func() uint32 {
			return moose.NordvpnappUnsetContextUserNordvpnappSubscriptionCurrentStateFrequencyUnit()
		},
		func() uint32 {
			return moose.NordvpnappUnsetContextUserNordvpnappSubscriptionCurrentStateIsActive()
		},
		func() uint32 {
			return moose.NordvpnappUnsetContextUserNordvpnappSubscriptionCurrentStateIsNewCustomer()
		},
		func() uint32 {
			return moose.NordvpnappUnsetContextUserNordvpnappSubscriptionCurrentStateMerchantId()
		},
		func() uint32 {
			return moose.NordvpnappUnsetContextUserNordvpnappSubscriptionCurrentStatePaymentAmount()
		},
		func() uint32 {
			return moose.NordvpnappUnsetContextUserNordvpnappSubscriptionCurrentStatePaymentCurrency()
		},
		func() uint32 {
			return moose.NordvpnappUnsetContextUserNordvpnappSubscriptionCurrentStatePaymentProvider()
		},
		func() uint32 {
			return moose.NordvpnappUnsetContextUserNordvpnappSubscriptionCurrentStatePaymentStatus()
		},
		func() uint32 {
			return moose.NordvpnappUnsetContextUserNordvpnappSubscriptionCurrentStatePlanId()
		},
		func() uint32 {
			return moose.NordvpnappUnsetContextUserNordvpnappSubscriptionCurrentStatePlanType()
		},
		func() uint32 {
			return moose.NordvpnappUnsetContextUserNordvpnappSubscriptionCurrentStateSubscriptionStatus()
		},
	} {
		if err := s.response(fn()); err != nil {
			return err
		}
	}

	return nil
}

func (s *Subscriber) updateEventDomain() error {
	domainUrl, err := url.Parse(s.Domain)
	if err != nil {
		return err
	}
	// TODO: Remove subdomain handling logic as it brings no value after domain rotation removal
	if s.Subdomain != "" {
		domainUrl.Host = s.Subdomain + "." + domainUrl.Host
	}
	s.currentDomain = domainUrl.String()
	return nil
}

func DrainStart(dbPath string) uint32 {
	return worker.Start(
		dbPath,
		"http://localhost",
		100,
		1000,
		false,
		20,
		false,
	)
}

func errToExceptionCode(err error) int32 {
	if err == nil {
		return -1
	}
	errStr := err.Error()
	switch {
	case strings.Contains(errStr, "config"):
		return 1
	case strings.Contains(errStr, "networker"):
		return 2
	}
	return -1
}

// eventTriggerDomainToInternalType converts the domain-specific event trigger type to the internal
// representation
func eventTriggerDomainToInternalType(trigger events.TypeEventTrigger) moose.NordvpnappEventTrigger {
	switch trigger {
	case events.TriggerUser:
		return moose.NordvpnappEventTriggerUser
	case events.TriggerApp:
		fallthrough
	default:
		return moose.NordvpnappEventTriggerApp
	}
}

// eventStatusToInternalType converts the event status type to the internal representation
func eventStatusToInternalType(status events.TypeEventStatus) moose.NordvpnappEventStatus {
	switch status {
	case events.StatusSuccess:
		return moose.NordvpnappEventStatusSuccess
	case events.StatusFailure:
		return moose.NordvpnappEventStatusFailureDueToRuntimeException
	case events.StatusCanceled:
		return moose.NordvpnappEventStatusFailureDueToUserInterrupt
	case events.StatusAttempt:
		fallthrough
	default:
		return moose.NordvpnappEventStatusAttempt
	}
}

// connectionProtocolToInternalType converts the connection protocol to the internal representation
func connectionProtocolToInternalType(proto config.Protocol) moose.NordvpnappVpnConnectionProtocol {
	switch proto {
	case config.Protocol_TCP:
		return moose.NordvpnappVpnConnectionProtocolTcp
	case config.Protocol_UDP:
		return moose.NordvpnappVpnConnectionProtocolUdp
	case config.Protocol_Webtunnel:
		return moose.NordvpnappVpnConnectionProtocolWebtunnel
	case config.Protocol_UNKNOWN_PROTOCOL:
		return moose.NordvpnappVpnConnectionProtocolNone
	default:
		return moose.NordvpnappVpnConnectionProtocolRecommended
	}
}

// connectionTechnologyToInternalType converts connection technology to the internal representation
func connectionTechnologyToInternalType(tech config.Technology) moose.NordvpnappVpnConnectionTechnology {
	switch tech {
	case config.Technology_OPENVPN:
		return moose.NordvpnappVpnConnectionTechnologyOpenvpn
	case config.Technology_NORDLYNX:
		return moose.NordvpnappVpnConnectionTechnologyNordlynx
	case config.Technology_NORDWHISPER:
		return moose.NordvpnappVpnConnectionTechnologyNordwhisper
	case config.Technology_UNKNOWN_TECHNOLOGY:
		return moose.NordvpnappVpnConnectionTechnologyNone
	default:
		return moose.NordvpnappVpnConnectionTechnologyRecommended
	}
}

// serverListOriginToInternalType converts server list origin to the internal representation
func serverListOriginToInternalType(sourceFromApi bool) moose.NordvpnappServerListSource {
	if sourceFromApi {
		return moose.NordvpnappServerListSourceRecommendedByApi
	}

	return moose.NordvpnappServerListSourceLocallyCachedServerList
}

// serverSelectionRuleToInternalType converts server selection rule to the internal representation
func serverSelectionRuleToInternalType(rule config.ServerSelectionRule) moose.NordvpnappServerSelectionRule {
	switch rule {
	case config.ServerSelectionRuleRecommended:
		return moose.NordvpnappServerSelectionRuleRecommended
	case config.ServerSelectionRuleCity:
		return moose.NordvpnappServerSelectionRuleCity
	case config.ServerSelectionRuleCountry:
		return moose.NordvpnappServerSelectionRuleCountry
	case config.ServerSelectionRuleSpecificServer:
		return moose.NordvpnappServerSelectionRuleSpecificServer
	case config.ServerSelectionRuleGroup:
		return moose.NordvpnappServerSelectionRuleSpecialtyServer
	case config.ServerSelectionRuleCountryWithGroup:
		return moose.NordvpnappServerSelectionRuleSpecialtyServerWithCountry
	case config.ServerSelectionRuleSpecificServerWithGroup:
		return moose.NordvpnappServerSelectionRuleSpecialtyServerWithSpecificServer
	default:
		return moose.NordvpnappServerSelectionRuleNone
	}
}

// threatProtectionLiteToInternalType converts thread protection lite to the internal representation
func threatProtectionLiteToInternalType(enabled bool) moose.NordvpnappOptBool {
	if enabled {
		return moose.NordvpnappOptBoolTrue
	}

	return moose.NordvpnappOptBoolFalse

}

func deviceTypeToInternalType(deviceType sysinfo.SystemDeviceType) moose.NordvpnappDeviceType {
	var dt moose.NordvpnappDeviceType

	switch deviceType {
	case sysinfo.SystemDeviceTypeDesktop:
		dt = moose.NordvpnappDeviceTypeDesktop
	case sysinfo.SystemDeviceTypeServer:
		dt = moose.NordvpnappDeviceTypeServer
	default:
		dt = moose.NordvpnappDeviceTypeUndefined
	}

	return dt
}<|MERGE_RESOLUTION|>--- conflicted
+++ resolved
@@ -198,13 +198,9 @@
 		return fmt.Errorf("setting moose time zone: %w", err)
 	}
 
-<<<<<<< HEAD
-	distroVersion, err := sysinfo.HostOSPrettyName()
+	distroVersion, err := sysinfo.GetHostOSPrettyName()
 	// (SKUBIAK) used to be:
 	// distroVersion, err := distro.NewDistro().ReleasePrettyName()
-=======
-	distroVersion, err := sysinfo.GetHostOSPrettyName()
->>>>>>> 19dee424
 	if err != nil {
 		return fmt.Errorf("determining device os 'pretty-name'")
 	}

//go:build moose

// Package moose provides convenient wrappers for event sending.
package moose

// #cgo amd64 LDFLAGS: -L${SRCDIR}/../../bin/deps/lib/libmoose-nordvpnapp/current/amd64
// #cgo amd64 LDFLAGS: -L${SRCDIR}/../../bin/deps/lib/libmoose-worker/current/amd64
// #cgo 386 LDFLAGS: -L${SRCDIR}/../../bin/deps/lib/libmoose-nordvpnapp/current/i386
// #cgo 386 LDFLAGS: -L${SRCDIR}/../../bin/deps/lib/libmoose-worker/current/i386
// #cgo arm LDFLAGS: -L${SRCDIR}/../../bin/deps/lib/libmoose-nordvpnapp/current/armel
// #cgo arm LDFLAGS: -L${SRCDIR}/../../bin/deps/lib/libmoose-worker/current/armel
// #cgo arm LDFLAGS: -L${SRCDIR}/../../bin/deps/lib/libmoose-nordvpnapp/current/armhf
// #cgo arm LDFLAGS: -L${SRCDIR}/../../bin/deps/lib/libmoose-worker/current/armhf
// #cgo arm64 LDFLAGS: -L${SRCDIR}/../../bin/deps/lib/libmoose-nordvpnapp/current/aarch64
// #cgo arm64 LDFLAGS: -L${SRCDIR}/../../bin/deps/lib/libmoose-worker/current/aarch64
// #cgo LDFLAGS: -ldl -lm -lmoosenordvpnapp -lmooseworker -lsqlite3
import "C"

import (
	"errors"
	"fmt"
	"log"
	"math"
	"net/http"
	"net/url"
<<<<<<< HEAD
	"os/exec"
	"reflect"
=======
>>>>>>> 82a3000c
	"slices"
	"strconv"
	"strings"
	"sync"
	"time"

	"github.com/NordSecurity/nordvpn-linux/config"
	"github.com/NordSecurity/nordvpn-linux/core"
	telemetrypb "github.com/NordSecurity/nordvpn-linux/daemon/pb/telemetry/v1"
	"github.com/NordSecurity/nordvpn-linux/daemon/telemetry"
	"github.com/NordSecurity/nordvpn-linux/events"
	"github.com/NordSecurity/nordvpn-linux/internal"
	"github.com/NordSecurity/nordvpn-linux/snapconf"
	"github.com/NordSecurity/nordvpn-linux/sysinfo"

	moose "moose/events"
	worker "moose/worker"
)

type mooseConsentFunc func(bool) uint32

// Subscriber listen events, send to moose engine
type Subscriber struct {
	EventsDbPath            string
	Config                  config.Manager
	Version                 string
	Environment             string
	Domain                  string
	Subdomain               string
	DeviceID                string
	SubscriptionAPI         core.SubscriptionAPI
	currentDomain           string
	connectionStartTime     time.Time
	connectionToMeshnetPeer bool
	consent                 config.AnalyticsConsent
	initialHeartbeatSent    bool
	mooseOptInFunc          mooseConsentFunc
	mooseConsentLevelFunc   mooseConsentFunc
	mux                     sync.RWMutex
}

func (s *Subscriber) changeConsentState(newState config.AnalyticsConsent) error {
	if s.consent == newState {
		return nil
	}

	if newState == config.ConsentUndefined {
		return fmt.Errorf("analytics consent cannot be set to and undefined state")
	}

	if s.consent == config.ConsentUndefined {
		log.Println(internal.DebugPrefix, "enabling analytics")
		if err := s.response(s.mooseOptInFunc(true)); err != nil {
			return fmt.Errorf("enabling essential analytics: %w", err)
		}
	}

	enabled := false
	if newState == config.ConsentGranted {
		enabled = true
	}

	if err := s.response(s.mooseConsentLevelFunc(enabled)); err != nil {
		s.consent = config.ConsentDenied
		return fmt.Errorf("setting new consent level: %w", err)
	}

	s.consent = newState

	return nil
}

// Enable moose analytics engine
func (s *Subscriber) Enable() error {
	s.mux.Lock()
	defer s.mux.Unlock()
	return s.changeConsentState(config.ConsentGranted)
}

// Disable moose analytics engine
func (s *Subscriber) Disable() error {
	s.mux.Lock()
	defer s.mux.Unlock()
	return s.changeConsentState(config.ConsentDenied)
}

func (s *Subscriber) isEnabled() bool {
	s.mux.RLock()
	defer s.mux.RUnlock()
	return s.consent == config.ConsentGranted
}

// Init initializes moose libs. It has to be done before usage regardless of the enabled state.
// Disabled case should be handled by `set_opt_out` value.
func (s *Subscriber) Init(httpClient http.Client) error {
	s.mux.Lock()
	defer s.mux.Unlock()

	s.mooseConsentLevelFunc = moose.MooseNordvpnappSetConsentLevel
	s.mooseOptInFunc = moose.MooseNordvpnappSetOptIn

	var cfg config.Config
	if err := s.Config.Load(&cfg); err != nil {
		return err
	}

	err := s.updateEventDomain()
	if err != nil {
		return fmt.Errorf("initializing event domain: %w", err)
	}

	singleInterval := time.Second
	sequenceInterval := time.Second * 5
	sendEvents := true
	var batchSize uint32 = 20
	compressRequest := true

	client := worker.NewHttpClientContext(s.currentDomain)
	client.Client = httpClient
	if err := s.response(uint32(worker.StartWithClient(
		s.EventsDbPath,
		s.currentDomain,
		uint64(singleInterval.Milliseconds()),
		uint64(sequenceInterval.Milliseconds()),
		sendEvents,
		batchSize,
		compressRequest,
		&client,
	))); err != nil {
		return fmt.Errorf("starting worker: %w", err)
	}

	sendAllEvents := cfg.AnalyticsConsent == config.ConsentGranted

	if err := s.response(moose.MooseNordvpnappInit(
		s.EventsDbPath,
		internal.IsProdEnv(s.Environment),
		s,
		s,
		sendAllEvents,
	)); err != nil {
		if !strings.Contains(err.Error(), "moose: already initiated") {
			return fmt.Errorf("starting tracker: %w", err)
		}
	}

	if err := s.response(moose.MooseNordvpnappFlushChanges()); err != nil {
		log.Println(internal.WarningPrefix, "failed to flush changes before setting analytics opt in: %w", err)
	}
	if cfg.AnalyticsConsent == config.ConsentUndefined {
		if err := s.response(s.mooseOptInFunc(false)); err != nil {
			return fmt.Errorf("failed to opt out of analytics: %w", err)
		}
	}

	s.consent = cfg.AnalyticsConsent

	applicationName := "linux-app"
	if snapconf.IsUnderSnap() {
		applicationName = "linux-app-snap"
	}

	if err := s.response(moose.NordvpnappSetContextApplicationNordvpnappName(applicationName)); err != nil {
		return fmt.Errorf("setting application name: %w", err)
	}

	if err := s.response(moose.NordvpnappSetContextApplicationNordvpnappVersion(s.Version)); err != nil {
		return fmt.Errorf("setting application version: %w", err)
	}

	if err := s.response(moose.NordvpnappSetContextDeviceTimeZone(internal.Timezone())); err != nil {
		return fmt.Errorf("setting moose time zone: %w", err)
	}

	distroVersion, err := sysinfo.HostOSPrettyName()
	if err != nil {
		return fmt.Errorf("determining device os 'pretty-name'")
	}
	if err := s.response(moose.NordvpnappSetContextDeviceOs(distroVersion)); err != nil {
		return fmt.Errorf("setting moose device os: %w", err)
	}
	if err := s.response(moose.NordvpnappSetContextDeviceFp(s.DeviceID)); err != nil {
		return fmt.Errorf("setting moose device: %w", err)
	}

	dt := deviceTypeToInternalType(sysinfo.GetDeviceType())
	if err := s.response(moose.NordvpnappSetContextDeviceType(dt)); err != nil {
		return fmt.Errorf("setting moose device type: %w", err)
	}

	if err := s.response(moose.NordvpnappSetContextApplicationNordvpnappConfigCurrentStateIsOnVpnValue(false)); err != nil {
		return fmt.Errorf("setting moose is on vpn: %w", err)
	}

	sub := &Subscriber{}
	if err := sub.NotifyFirewall(true); err != nil {
		return fmt.Errorf("setting moose firewall: %w", err)
	}

	if err := sub.NotifyProtocol(cfg.AutoConnectData.Protocol); err != nil {
		return fmt.Errorf("setting moose protocol: %w", err)
	}

	if err := sub.NotifyTechnology(cfg.Technology); err != nil {
		return fmt.Errorf("setting moose technology: %w", err)
	}
	return nil
}

func (s *Subscriber) Stop() error {
	log.Println(internal.DebugPrefix, "flushing changes")
	if err := s.response(moose.MooseNordvpnappFlushChanges()); err != nil {
		return fmt.Errorf("flushing changes: %w", err)
	}

	if err := s.response(worker.Stop()); err != nil {
		return fmt.Errorf("stopping moose worker: %w", err)
	}

	log.Println(internal.DebugPrefix, "deinitializing")
	if err := s.response(moose.MooseNordvpnappDeinit()); err != nil {
		return fmt.Errorf("deinitializing: %w", err)
	}

	return nil
}

func (s *Subscriber) NotifyKillswitch(data bool) error {
	return s.response(moose.NordvpnappSetContextApplicationNordvpnappConfigUserPreferencesKillSwitchEnabledValue(data))
}

func (s *Subscriber) NotifyAccountCheck(any) error {
	return s.fetchSubscriptions()
}

func (s *Subscriber) NotifyAutoconnect(data bool) error {
	return s.response(moose.NordvpnappSetContextApplicationNordvpnappConfigUserPreferencesAutoConnectEnabledValue(data))
}

func (s *Subscriber) NotifyDefaults(any) error {
	return s.clearSubscriptions()
}

func (s *Subscriber) NotifyDNS(data events.DataDNS) error {
	if err := s.response(moose.NordvpnappSetContextApplicationNordvpnappConfigUserPreferencesCustomDnsEnabledMeta(fmt.Sprintf(`{"count":%d}`, len(data.Ips)))); err != nil {
		return err
	}
	return s.response(moose.NordvpnappSetContextApplicationNordvpnappConfigUserPreferencesCustomDnsEnabledValue(len(data.Ips) > 0))
}

func (s *Subscriber) NotifyFirewall(data bool) error {
	return s.response(moose.NordvpnappSetContextApplicationNordvpnappConfigUserPreferencesFirewallEnabledValue(data))
}

func (s *Subscriber) NotifyRouting(data bool) error {
	return s.response(moose.NordvpnappSetContextApplicationNordvpnappConfigUserPreferencesRoutingEnabledValue(data))
}

func (s *Subscriber) NotifyLANDiscovery(data bool) error {
	return s.response(moose.NordvpnappSetContextApplicationNordvpnappConfigUserPreferencesLocalNetworkDiscoveryAllowedValue(data))
}

func (s *Subscriber) NotifyVirtualLocation(data bool) error {
	return s.response(moose.NordvpnappSetContextApplicationNordvpnappConfigUserPreferencesVirtualServerEnabledValue(data))
}

func (s *Subscriber) NotifyPostquantumVpn(data bool) error {
	return s.response(moose.NordvpnappSetContextApplicationNordvpnappConfigUserPreferencesPostQuantumEnabledValue(data))
}

func (s *Subscriber) NotifyIpv6(data bool) error {
	if err := s.response(moose.NordvpnappSetContextApplicationNordvpnappConfigCurrentStateIpv6EnabledValue(data)); err != nil {
		return err
	}
	return s.response(moose.NordvpnappSetContextApplicationNordvpnappConfigUserPreferencesIpv6EnabledValue(data))
}

func (s *Subscriber) NotifyLogin(data events.DataAuthorization) error { // regular login, or login after signup
	mooseFn := moose.NordvpnappSendServiceQualityAuthorizationLogin
	if data.EventType == events.LoginSignUp {
		mooseFn = moose.NordvpnappSendServiceQualityAuthorizationRegister
	}

	if err := s.response(mooseFn(
		int32(data.DurationMs),
		eventTriggerDomainToInternalType(data.EventTrigger),
		eventStatusToInternalType(data.EventStatus),
		moose.NordvpnappOptBoolNone,
		-1,
		nil,
	)); err != nil {
		return err
	}

	if data.EventStatus == events.StatusSuccess {
		return s.fetchSubscriptions()
	}
	return nil
}

func (s *Subscriber) NotifyLogout(data events.DataAuthorization) error {
	if err := s.response(moose.NordvpnappSendServiceQualityAuthorizationLogout(
		int32(data.DurationMs),
		eventTriggerDomainToInternalType(data.EventTrigger),
		eventStatusToInternalType(data.EventStatus),
		moose.NordvpnappOptBoolNone,
		-1,
		nil,
	)); err != nil {
		return err
	}

	if data.EventStatus == events.StatusSuccess {
		return s.clearSubscriptions()
	}
	return nil
}

func (s *Subscriber) NotifyMFA(data bool) error {
	return s.response(moose.NordvpnappSetContextApplicationNordvpnappConfigUserPreferencesMfaEnabledValue(data))
}

func (s *Subscriber) NotifyUiItemsClick(data events.UiItemsAction) error {
	itemType := moose.NordvpnappUserInterfaceItemTypeButton
	if data.ItemType == "textbox" {
		itemType = moose.NordvpnappUserInterfaceItemTypeTextBox
	}
	return s.response(moose.NordvpnappSendUserInterfaceUiItemsClick(
		data.ItemName,
		itemType,
		data.ItemValue,
		data.FormReference,
		nil,
	))
}

func (s *Subscriber) NotifyHeartBeat(period time.Duration) error {
	if err := s.response(moose.NordvpnappSendServiceQualityStatusHeartbeat(int32(period.Minutes()), nil)); err != nil {
		return err
	}
	if !s.initialHeartbeatSent {
		s.mux.Lock()
		defer s.mux.Unlock()
		s.initialHeartbeatSent = true
	}
	return nil
}

func (s *Subscriber) NotifyDeviceLocation(insights core.Insights) error {
	if err := s.response(moose.NordvpnappSetContextDeviceLocationCity(insights.City)); err != nil {
		return fmt.Errorf("setting moose device location city: %w", err)
	}
	if err := s.response(moose.NordvpnappSetContextDeviceLocationCountry(insights.CountryCode)); err != nil {
		return fmt.Errorf("setting moose device location country: %w", err)
	}
	if err := s.response(moose.NordvpnappSetContextApplicationNordvpnappConfigCurrentStateIspValue(insights.Isp)); err != nil {
		return fmt.Errorf("setting moose ISP value: %w", err)
	}
	if err := s.response(moose.NordvpnappSetContextApplicationNordvpnappConfigCurrentStateIspAsnValue(strconv.Itoa(insights.IspAsn))); err != nil {
		return fmt.Errorf("setting moose ISP ASN value: %w", err)
	}
	return nil
}

func (s *Subscriber) NotifyNotify(bool) error { return nil }

func (s *Subscriber) NotifyMeshnet(data bool) error {
	if err := s.response(moose.NordvpnappSetContextApplicationNordvpnappConfigUserPreferencesMeshnetEnabledValue(data)); err != nil {
		return err
	}
	if s.initialHeartbeatSent {
		// 0 duration indicates that this is not a periodic heart beat
		return s.NotifyHeartBeat(time.Duration(0))
	}
	return nil
}

func (s *Subscriber) NotifyObfuscate(data bool) error {
	return s.response(moose.NordvpnappSetContextApplicationNordvpnappConfigUserPreferencesObfuscationEnabledValue(data))
}

func (s *Subscriber) NotifyPeerUpdate([]string) error { return nil }

func (s *Subscriber) NotifySelfRemoved(any) error { return nil }

func (s *Subscriber) NotifyThreatProtectionLite(data bool) error {
	if s.connectionStartTime.IsZero() {
		if err := s.response(moose.NordvpnappSetContextApplicationNordvpnappConfigCurrentStateThreatProtectionLiteEnabledValue(data)); err != nil {
			return err
		}
	}
	return s.response(moose.NordvpnappSetContextApplicationNordvpnappConfigUserPreferencesThreatProtectionLiteEnabledValue(data))
}

func (s *Subscriber) NotifyProtocol(data config.Protocol) error {
	protocol := connectionProtocolToInternalType(data)
	if err := s.response(moose.NordvpnappSetContextApplicationNordvpnappConfigCurrentStateProtocolValue(protocol)); err != nil {
		return err
	}
	return s.response(moose.NordvpnappSetContextApplicationNordvpnappConfigUserPreferencesProtocolValue(protocol))
}

func (s *Subscriber) NotifyAllowlist(data events.DataAllowlist) error {
	enabled := len(data.UDPPorts) != 0 || len(data.TCPPorts) != 0 || len(data.Subnets) != 0
	if err := s.response(moose.NordvpnappSetContextApplicationNordvpnappConfigUserPreferencesSplitTunnelingEnabledMeta(
		fmt.Sprintf(`{"udp_ports":%d,"tcp_ports:%d,"subnets":%d}`, len(data.UDPPorts), len(data.TCPPorts), len(data.Subnets)),
	)); err != nil {
		return err
	}
	return s.response(moose.NordvpnappSetContextApplicationNordvpnappConfigUserPreferencesSplitTunnelingEnabledValue(enabled))
}

func (s *Subscriber) NotifyTechnology(data config.Technology) error {
	if data == config.Technology_UNKNOWN_TECHNOLOGY {
		return errors.New("unknown technology")
	}

	technology := connectionTechnologyToInternalType(data)
	if err := s.response(moose.NordvpnappSetContextApplicationNordvpnappConfigCurrentStateTechnologyValue(technology)); err != nil {
		return err
	}
	return s.response(moose.NordvpnappSetContextApplicationNordvpnappConfigUserPreferencesTechnologyValue(technology))
}

func (s *Subscriber) NotifyConnect(data events.DataConnect) error {
	if data.EventStatus == events.StatusSuccess {
		s.mux.Lock()
		s.connectionStartTime = time.Now()
		s.connectionToMeshnetPeer = data.IsMeshnetPeer
		s.mux.Unlock()
	}

	if data.IsMeshnetPeer {
		return s.response(moose.NordvpnappSendServiceQualityServersConnectToMeshnetDevice(
			int32(data.DurationMs),
			eventStatusToInternalType(data.EventStatus),
			moose.NordvpnappEventTriggerUser,
			-1,
			-1,
			nil,
		))
	}

	if err := s.response(moose.NordvpnappSendServiceQualityServersConnect(
		int32(data.DurationMs),
		eventStatusToInternalType(data.EventStatus),
		moose.NordvpnappEventTriggerUser,
		moose.NordvpnappVpnConnectionTriggerNone,
		moose.NordvpnappVpnConnectionPresetNone,
		serverSelectionRuleToInternalType(data.TargetServerSelection),
		serverListOriginToInternalType(data.ServerFromAPI),
		data.TargetServerGroup,
		data.TargetServerDomain,
		data.TargetServerIP.String(),
		data.TargetServerCountryCode,
		data.TargetServerCity,
		connectionProtocolToInternalType(data.Protocol),
		connectionTechnologyToInternalType(data.Technology),
		moose.NordvpnappServerTypeNone,
		threatProtectionLiteToInternalType(data.ThreatProtectionLite),
		-1,
		"",
		-1,
		nil,
	)); err != nil {
		return err
	}

	if data.EventStatus == events.StatusSuccess {
		if err := s.response(moose.NordvpnappSetContextApplicationNordvpnappConfigCurrentStateThreatProtectionLiteEnabledValue(data.ThreatProtectionLite)); err != nil {
			return err
		}

		if err := s.response(moose.NordvpnappSetContextApplicationNordvpnappConfigCurrentStateIsOnVpnValue(true)); err != nil {
			return err
		}

		return s.response(moose.NordvpnappSetContextApplicationNordvpnappConfigCurrentStateServerCountryValue(data.TargetServerCountryCode))
	}

	return nil

}

func (s *Subscriber) NotifyDisconnect(data events.DataDisconnect) error {
	s.mux.Lock()
	connectionTime := int32(time.Since(s.connectionStartTime).Seconds())
	if connectionTime <= 0 {
		connectionTime = -1
	}
	s.connectionStartTime = time.Time{}
	s.mux.Unlock()

	if s.connectionToMeshnetPeer {
		return s.response(moose.NordvpnappSendServiceQualityServersDisconnectFromMeshnetDevice(
			int32(data.Duration.Milliseconds()),
			eventStatusToInternalType(data.EventStatus),
			moose.NordvpnappEventTriggerUser,
			connectionTime, // seconds
			-1,
			nil,
		))
	}

	if err := s.response(moose.NordvpnappSendServiceQualityServersDisconnect(
		int32(data.Duration.Milliseconds()),
		eventStatusToInternalType(data.EventStatus),
		// App should never disconnect from VPN by itself. It has to receive either
		// user command (logout, set defaults) or be shut down.
		moose.NordvpnappEventTriggerUser,
		moose.NordvpnappVpnConnectionTriggerNone, // pass proper trigger
		moose.NordvpnappVpnConnectionPresetNone,
		serverSelectionRuleToInternalType(data.TargetServerSelection),
		serverListOriginToInternalType(data.ServerFromAPI),
		"",
		"",
		"",
		"",
		"",
		connectionProtocolToInternalType(data.Protocol),
		connectionTechnologyToInternalType(data.Technology),
		moose.NordvpnappServerTypeNone,
		threatProtectionLiteToInternalType(data.ThreatProtectionLite),
		connectionTime, // seconds
		"",
		errToExceptionCode(data.Error),
		nil,
	)); err != nil {
		return err
	}

	if err := s.response(moose.NordvpnappUnsetContextApplicationNordvpnappConfigCurrentStateThreatProtectionLiteEnabledValue()); err != nil {
		return err
	}

	if err := s.response(moose.NordvpnappSetContextApplicationNordvpnappConfigCurrentStateServerCountryValue(UnavailableEventParameterValue)); err != nil {
		return err
	}

	return s.response(moose.NordvpnappSetContextApplicationNordvpnappConfigCurrentStateIsOnVpnValue(false))
}

func (s *Subscriber) NotifyRequestAPI(data events.DataRequestAPI) error {
	if data.Request == nil {
		return fmt.Errorf("request nil")
	}

	//for attempt events response_code shall be set to 0
	responseCode := 0
	if data.Response != nil {
		responseCode = data.Response.StatusCode
	}

	notifierFunc := pickNotifier(data.Request.URL.Path)

	var eventStatus moose.NordvpnappEventStatus
	if data.Error == nil {
		if data.IsAttempt {
			eventStatus = moose.NordvpnappEventStatusAttempt
		} else {
			eventStatus = moose.NordvpnappEventStatusSuccess
		}
	} else {
		eventStatus = moose.NordvpnappEventStatusFailureDueToRuntimeException
	}

	//for attempt events duration shall be set to 0
	duration := int32(0)
	if !data.IsAttempt {
		duration = int32(data.Duration.Milliseconds())
	}
	return s.response(notifierFunc(
		duration,
		eventStatus,
		moose.NordvpnappEventTriggerApp,
		data.Request.URL.Host,
		int32(responseCode),
		data.Request.Proto,
		0,
		"",
		"",
		"",
		"",
		"",
		nil,
	))
}

<<<<<<< HEAD
// NotifyDebuggerEvent processes a MooseDebuggerEvent to emit a moose debugger log.
// It allows providing a custom JSON payload and context paths for the event.
// For custom context paths, corresponding values must be of any of the following types: bool, float32, int32, int64, string.
// Unsupported types are discarded.
//
// Parameters:
//   - e: The MooseDebuggerEvent containing JSON data and context paths to process
func (s *Subscriber) NotifyDebuggerEvent(e events.MooseDebuggerEvent) error {
	combinedPaths := append([]string{}, e.GeneralContextPaths...)
	key := moose.MooseNordvpnappGetDeveloperContextKey()
	for _, ctx := range e.KeyBasedContextPaths {
		path := fmt.Sprintf("%s.%s", key, ctx.Path)
		switch v := ctx.Value.(type) {
		case bool:
			moose.MooseNordvpnappSetDeveloperEventContextBool(path, v)
			combinedPaths = append(combinedPaths, path)
		case float32:
			moose.MooseNordvpnappSetDeveloperEventContextFloat(path, v)
			combinedPaths = append(combinedPaths, path)
		//deliberately omitted uint64
		case int, int8, int16, int32, int64, uint, uint8, uint16, uint32:
			val := reflect.ValueOf(v).Int()
			if val > math.MaxInt32 {
				moose.MooseNordvpnappSetDeveloperEventContextLong(path, int64(val))
			} else {
				moose.MooseNordvpnappSetDeveloperEventContextInt(path, int32(val))
			}
			combinedPaths = append(combinedPaths, path)
		case string:
			moose.MooseNordvpnappSetDeveloperEventContextString(path, v)
			combinedPaths = append(combinedPaths, path)
		default:
			log.Printf("%s Discarding unsupported type (%T) on path: %s", internal.WarningPrefix, ctx.Value, path)
		}
	}
	return s.response(moose.NordvpnappSendDebuggerLoggingLog(e.JsonData, combinedPaths, nil))
=======
func (s *Subscriber) OnTelemetry(metric telemetry.Metric, value any) error {
	switch metric {
	case telemetry.MetricDesktopEnvironment:
		if value.(string) == "" {
			if err := s.response(moose.NordvpnappUnsetContextDeviceDesktopEnvironment()); err != nil {
				return fmt.Errorf("unsetting desktop-environment: %w", err)
			}
		} else {
			if err := s.response(moose.NordvpnappSetContextDeviceDesktopEnvironment(value.(string))); err != nil {
				return fmt.Errorf("setting desktop-environment: %w", err)
			}
		}

	case telemetry.MetricDisplayProtocol:
		// TODO: missing moose metric support (e.g. NordvpnappSetContextDeviceDisplayProtocol)
		switch value.(telemetrypb.DisplayProtocol) {
		case telemetrypb.DisplayProtocol_DISPLAY_PROTOCOL_UNSPECIFIED:
			// unset display protocol
		case telemetrypb.DisplayProtocol_DISPLAY_PROTOCOL_WAYLAND:
			// set 'wayland' metric
		case telemetrypb.DisplayProtocol_DISPLAY_PROTOCOL_X11:
			// set 'x11' metric
		case telemetrypb.DisplayProtocol_DISPLAY_PROTOCOL_UNKNOWN:
		default:
			// set 'unknown' metric (e.g. NordvpnappUnsetContextDeviceDisplayProtocol)
		}

	default:
		return fmt.Errorf("unsupported metric received (id=%d)", metric)
	}

	return nil
>>>>>>> 82a3000c
}

func (s *Subscriber) fetchSubscriptions() error {
	if s.consent == config.ConsentUndefined {
		return nil
	}
	var cfg config.Config
	if err := s.Config.Load(&cfg); err != nil {
		return fmt.Errorf("loading config: %w", err)
	}
	token := cfg.TokensData[cfg.AutoConnectData.ID].Token

	payments, err := s.SubscriptionAPI.Payments(token)
	if err != nil {
		return fmt.Errorf("fetching payments: %w", err)
	}

	orders, err := s.SubscriptionAPI.Orders(token)
	if err != nil {
		return fmt.Errorf("fetching orders: %w", err)
	}

	payment, ok := findPayment(payments)
	if !ok {
		return fmt.Errorf("no valid payments found for the user")
	}

	var orderErr error
	order, ok := findOrder(payment, orders)
	if !ok {
		orderErr = fmt.Errorf("no valid order was found for the payment")
	}

	if err := s.setSubscriptions(
		payment,
		order,
		countFunc(payments, isPaymentValid, 2),
	); err != nil {
		errors.Join(orderErr, fmt.Errorf("setting subscriptions: %w", err))
	}

	return orderErr
}

func findPayment(payments []core.PaymentResponse) (core.Payment, bool) {
	// Sort by CreatedAt descending
	slices.SortFunc(payments, func(a core.PaymentResponse, b core.PaymentResponse) int {
		return -a.Payment.CreatedAt.Compare(b.Payment.CreatedAt)
	})

	// Find first element matching criteria
	index := slices.IndexFunc(payments, isPaymentValid)
	if index < 0 {
		return core.Payment{}, false
	}

	return payments[index].Payment, true
}

func findOrder(p core.Payment, orders []core.Order) (core.Order, bool) {
	// Find order matching the payment
	if p.Subscription.MerchantID != 25 && p.Subscription.MerchantID != 3 {
		return core.Order{}, false
	}
	index := slices.IndexFunc(orders, func(o core.Order) bool {
		var cmpID int
		switch p.Subscription.MerchantID {
		case 3:
			cmpID = o.ID
		case 25:
			cmpID = o.RemoteID
		}
		return p.Payer.OrderID == cmpID
	})
	if index < 0 {
		return core.Order{}, false
	}

	return orders[index], true
}

func isPaymentValid(pr core.PaymentResponse) bool {
	p := pr.Payment
	return p.Status == "done" ||
		p.Status == "chargeback" ||
		p.Status == "refunded" ||
		p.Status == "partially_refunded" ||
		p.Status == "trial"
}

// countFunc returns a number of elements in slice matching criteria
func countFunc[S ~[]E, E any](s S, f func(E) bool, stopAt int) int {
	count := 0
	for _, e := range s {
		if f(e) {
			count++
		}
		if stopAt >= 0 && count >= stopAt {
			return count
		}
	}
	return count
}

func (s *Subscriber) setSubscriptions(
	payment core.Payment,
	order core.Order,
	validPaymentsCount int,
) error {
	var plan core.Plan
	if len(order.Plans) > 0 {
		plan = order.Plans[0]
	}
	for _, fn := range []func() uint32{
		func() uint32 {
			return moose.NordvpnappSetContextUserNordvpnappSubscriptionCurrentStateActivationDate(payment.CreatedAt.Format(internal.YearMonthDateFormat))
		},
		func() uint32 {
			return moose.NordvpnappSetContextUserNordvpnappSubscriptionCurrentStateFrequencyInterval(payment.Subscription.FrequencyInterval)
		},
		func() uint32 {
			return moose.NordvpnappSetContextUserNordvpnappSubscriptionCurrentStateFrequencyUnit(payment.Subscription.FrequencyUnit)
		},
		func() uint32 {
			return moose.NordvpnappSetContextUserNordvpnappSubscriptionCurrentStateIsActive(order.Status == "active")
		},
		func() uint32 {
			return moose.NordvpnappSetContextUserNordvpnappSubscriptionCurrentStateIsNewCustomer(validPaymentsCount == 1)
		},
		func() uint32 {
			return moose.NordvpnappSetContextUserNordvpnappSubscriptionCurrentStateMerchantId(payment.Subscription.MerchantID)
		},
		func() uint32 {
			return moose.NordvpnappSetContextUserNordvpnappSubscriptionCurrentStatePaymentAmount(payment.Amount)
		},
		func() uint32 {
			return moose.NordvpnappSetContextUserNordvpnappSubscriptionCurrentStatePaymentCurrency(payment.Currency)
		},
		func() uint32 {
			return moose.NordvpnappSetContextUserNordvpnappSubscriptionCurrentStatePaymentProvider(payment.Provider)
		},
		func() uint32 {
			return moose.NordvpnappSetContextUserNordvpnappSubscriptionCurrentStatePaymentStatus(payment.Status)
		},
		func() uint32 {
			if plan.ID != 0 {
				return moose.NordvpnappSetContextUserNordvpnappSubscriptionCurrentStatePlanId(plan.ID)
			}
			return 0
		},
		func() uint32 {
			if plan.Type != "" {
				return moose.NordvpnappSetContextUserNordvpnappSubscriptionCurrentStatePlanType(plan.Type)
			}
			return 0
		},
		func() uint32 {
			return moose.NordvpnappSetContextUserNordvpnappSubscriptionCurrentStateSubscriptionStatus(payment.Subscription.Status)
		},
	} {
		if err := s.response(fn()); err != nil {
			return err
		}
	}
	return nil
}

func (s *Subscriber) clearSubscriptions() error {
	for _, fn := range []func() uint32{
		func() uint32 {
			return moose.NordvpnappUnsetContextUserNordvpnappSubscriptionCurrentStateActivationDate()
		},
		func() uint32 {
			return moose.NordvpnappUnsetContextUserNordvpnappSubscriptionCurrentStateFrequencyInterval()
		},
		func() uint32 {
			return moose.NordvpnappUnsetContextUserNordvpnappSubscriptionCurrentStateFrequencyUnit()
		},
		func() uint32 {
			return moose.NordvpnappUnsetContextUserNordvpnappSubscriptionCurrentStateIsActive()
		},
		func() uint32 {
			return moose.NordvpnappUnsetContextUserNordvpnappSubscriptionCurrentStateIsNewCustomer()
		},
		func() uint32 {
			return moose.NordvpnappUnsetContextUserNordvpnappSubscriptionCurrentStateMerchantId()
		},
		func() uint32 {
			return moose.NordvpnappUnsetContextUserNordvpnappSubscriptionCurrentStatePaymentAmount()
		},
		func() uint32 {
			return moose.NordvpnappUnsetContextUserNordvpnappSubscriptionCurrentStatePaymentCurrency()
		},
		func() uint32 {
			return moose.NordvpnappUnsetContextUserNordvpnappSubscriptionCurrentStatePaymentProvider()
		},
		func() uint32 {
			return moose.NordvpnappUnsetContextUserNordvpnappSubscriptionCurrentStatePaymentStatus()
		},
		func() uint32 {
			return moose.NordvpnappUnsetContextUserNordvpnappSubscriptionCurrentStatePlanId()
		},
		func() uint32 {
			return moose.NordvpnappUnsetContextUserNordvpnappSubscriptionCurrentStatePlanType()
		},
		func() uint32 {
			return moose.NordvpnappUnsetContextUserNordvpnappSubscriptionCurrentStateSubscriptionStatus()
		},
	} {
		if err := s.response(fn()); err != nil {
			return err
		}
	}

	return nil
}

func (s *Subscriber) updateEventDomain() error {
	domainUrl, err := url.Parse(s.Domain)
	if err != nil {
		return err
	}
	// TODO: Remove subdomain handling logic as it brings no value after domain rotation removal
	if s.Subdomain != "" {
		domainUrl.Host = s.Subdomain + "." + domainUrl.Host
	}
	s.currentDomain = domainUrl.String()
	return nil
}

func DrainStart(dbPath string) uint32 {
	return worker.Start(
		dbPath,
		"http://localhost",
		100,
		1000,
		false,
		20,
		false,
	)
}

func errToExceptionCode(err error) int32 {
	if err == nil {
		return -1
	}
	errStr := err.Error()
	switch {
	case strings.Contains(errStr, "config"):
		return 1
	case strings.Contains(errStr, "networker"):
		return 2
	}
	return -1
}

// eventTriggerDomainToInternalType converts the domain-specific event trigger type to the internal
// representation
func eventTriggerDomainToInternalType(trigger events.TypeEventTrigger) moose.NordvpnappEventTrigger {
	switch trigger {
	case events.TriggerUser:
		return moose.NordvpnappEventTriggerUser
	case events.TriggerApp:
		fallthrough
	default:
		return moose.NordvpnappEventTriggerApp
	}
}

// eventStatusToInternalType converts the event status type to the internal representation
func eventStatusToInternalType(status events.TypeEventStatus) moose.NordvpnappEventStatus {
	switch status {
	case events.StatusSuccess:
		return moose.NordvpnappEventStatusSuccess
	case events.StatusFailure:
		return moose.NordvpnappEventStatusFailureDueToRuntimeException
	case events.StatusCanceled:
		return moose.NordvpnappEventStatusFailureDueToUserInterrupt
	case events.StatusAttempt:
		fallthrough
	default:
		return moose.NordvpnappEventStatusAttempt
	}
}

// connectionProtocolToInternalType converts the connection protocol to the internal representation
func connectionProtocolToInternalType(proto config.Protocol) moose.NordvpnappVpnConnectionProtocol {
	switch proto {
	case config.Protocol_TCP:
		return moose.NordvpnappVpnConnectionProtocolTcp
	case config.Protocol_UDP:
		return moose.NordvpnappVpnConnectionProtocolUdp
	case config.Protocol_Webtunnel:
		return moose.NordvpnappVpnConnectionProtocolWebtunnel
	case config.Protocol_UNKNOWN_PROTOCOL:
		return moose.NordvpnappVpnConnectionProtocolNone
	default:
		return moose.NordvpnappVpnConnectionProtocolRecommended
	}
}

// connectionTechnologyToInternalType converts connection technology to the internal representation
func connectionTechnologyToInternalType(tech config.Technology) moose.NordvpnappVpnConnectionTechnology {
	switch tech {
	case config.Technology_OPENVPN:
		return moose.NordvpnappVpnConnectionTechnologyOpenvpn
	case config.Technology_NORDLYNX:
		return moose.NordvpnappVpnConnectionTechnologyNordlynx
	case config.Technology_NORDWHISPER:
		return moose.NordvpnappVpnConnectionTechnologyNordwhisper
	case config.Technology_UNKNOWN_TECHNOLOGY:
		return moose.NordvpnappVpnConnectionTechnologyNone
	default:
		return moose.NordvpnappVpnConnectionTechnologyRecommended
	}
}

// serverListOriginToInternalType converts server list origin to the internal representation
func serverListOriginToInternalType(sourceFromApi bool) moose.NordvpnappServerListSource {
	if sourceFromApi {
		return moose.NordvpnappServerListSourceRecommendedByApi
	}

	return moose.NordvpnappServerListSourceLocallyCachedServerList
}

// serverSelectionRuleToInternalType converts server selection rule to the internal representation
func serverSelectionRuleToInternalType(rule config.ServerSelectionRule) moose.NordvpnappServerSelectionRule {
	switch rule {
	case config.ServerSelectionRuleRecommended:
		return moose.NordvpnappServerSelectionRuleRecommended
	case config.ServerSelectionRuleCity:
		return moose.NordvpnappServerSelectionRuleCity
	case config.ServerSelectionRuleCountry:
		return moose.NordvpnappServerSelectionRuleCountry
	case config.ServerSelectionRuleSpecificServer:
		return moose.NordvpnappServerSelectionRuleSpecificServer
	case config.ServerSelectionRuleGroup:
		return moose.NordvpnappServerSelectionRuleSpecialtyServer
	case config.ServerSelectionRuleCountryWithGroup:
		return moose.NordvpnappServerSelectionRuleSpecialtyServerWithCountry
	case config.ServerSelectionRuleSpecificServerWithGroup:
		return moose.NordvpnappServerSelectionRuleSpecialtyServerWithSpecificServer
	default:
		return moose.NordvpnappServerSelectionRuleNone
	}
}

// threatProtectionLiteToInternalType converts thread protection lite to the internal representation
func threatProtectionLiteToInternalType(enabled bool) moose.NordvpnappOptBool {
	if enabled {
		return moose.NordvpnappOptBoolTrue
	}

	return moose.NordvpnappOptBoolFalse

}

func deviceTypeToInternalType(deviceType sysinfo.SystemDeviceType) moose.NordvpnappDeviceType {
	var dt moose.NordvpnappDeviceType

	switch deviceType {
	case sysinfo.SystemDeviceTypeDesktop:
		dt = moose.NordvpnappDeviceTypeDesktop
	case sysinfo.SystemDeviceTypeServer:
		dt = moose.NordvpnappDeviceTypeServer
	default:
		dt = moose.NordvpnappDeviceTypeUndefined
	}

	return dt
}<|MERGE_RESOLUTION|>--- conflicted
+++ resolved
@@ -23,11 +23,7 @@
 	"math"
 	"net/http"
 	"net/url"
-<<<<<<< HEAD
-	"os/exec"
 	"reflect"
-=======
->>>>>>> 82a3000c
 	"slices"
 	"strconv"
 	"strings"
@@ -616,7 +612,6 @@
 	))
 }
 
-<<<<<<< HEAD
 // NotifyDebuggerEvent processes a MooseDebuggerEvent to emit a moose debugger log.
 // It allows providing a custom JSON payload and context paths for the event.
 // For custom context paths, corresponding values must be of any of the following types: bool, float32, int32, int64, string.
@@ -653,7 +648,8 @@
 		}
 	}
 	return s.response(moose.NordvpnappSendDebuggerLoggingLog(e.JsonData, combinedPaths, nil))
-=======
+}
+
 func (s *Subscriber) OnTelemetry(metric telemetry.Metric, value any) error {
 	switch metric {
 	case telemetry.MetricDesktopEnvironment:
@@ -686,7 +682,6 @@
 	}
 
 	return nil
->>>>>>> 82a3000c
 }
 
 func (s *Subscriber) fetchSubscriptions() error {

--- conflicted
+++ resolved
@@ -439,22 +439,13 @@
 }
 
 func (ti *Instance) updateDaemonConnectionStatus(errorMessage string) bool {
-<<<<<<< HEAD
 	changed := false
 	daemonAvailable := func() bool {
 		return (errorMessage == "") || (errorMessage == cli.ErrUpdateAvailable.Error())
 	}()
-=======
-	daemonAvailable := false
-
-	if (errorMessage == "") || (errorMessage == cli.ErrUpdateAvailable.Error()) {
-		daemonAvailable = true
-	}
->>>>>>> 75bf5144
 
 	var notificationText string
 	ti.state.mu.Lock()
-	changed := false
 	if ti.state.daemonAvailable != daemonAvailable {
 		changed = true
 		ti.state.daemonAvailable = daemonAvailable

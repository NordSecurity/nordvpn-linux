--- conflicted
+++ resolved
@@ -28,18 +28,6 @@
 				log.Println(internal.ErrorPrefix, "Failed to send notification:", err)
 			}
 		}
-<<<<<<< HEAD
-	}
-}
-
-// notifyForce sends a notification, ignoring users notify setting
-func (ti *Instance) notifyForce(text string, a ...any) {
-	text = fmt.Sprintf(text, a...)
-	if err := ti.notifier.sendNotification("NordVPN", text); err != nil {
-		if !errors.Is(err, errDbusNotifierNotConnected) {
-			log.Println(internal.ErrorPrefix, "Failed to send forced notification:", err)
-		}
-=======
 	} else {
 		log.Printf(
 			"%s Notification suppressed: %s (status: %d, force: %v)\n",
@@ -47,7 +35,6 @@
 			fmt.Sprintf(text, a...),
 			notificationsStatus,
 			ntype == Force)
->>>>>>> 75bf5144
 	}
 }
 
